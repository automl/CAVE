import os
import logging
import time
from collections import OrderedDict

import numpy as np
import matplotlib.pyplot as plt
plt.style.use(os.path.join(os.path.dirname(__file__), 'mpl_style'))
import matplotlib.lines as mlines
from mpl_toolkits.mplot3d import Axes3D
from sklearn.decomposition import PCA
from sklearn.preprocessing import StandardScaler
from sklearn.cluster import KMeans
from sklearn.metrics import silhouette_score
from scipy import spatial
import pandas as pd

from smac.configspace import Configuration
from smac.runhistory.runhistory import RunHistory

from cave.utils.helpers import get_cost_dict_for_config, get_timeout

__author__ = "Joshua Marben"
__copyright__ = "Copyright 2017, ML4AAD"
__license__ = "3-clause BSD"
__maintainer__ = "Joshua Marben"
__email__ = "joshua.marben@neptun.uni-freiburg.de"

class AlgorithmFootprint(object):
    """ Class that provides the algorithmic footprints after
     "Measuring algorithm footprints in instance space"
     (Kate Smith-Miles, Kate Smith-Miles)
     ...
     TODO

     General procedure:
         - label for each algorithm each instance with the same metric
         - map the instances onto a plane using pca
    """
    def __init__(self, rh: RunHistory, inst_feat, algorithms, cutoff=np.inf,
                 output_dir=""):
        """
        Parameters
        ----------
        rh: RunHistory
            runhistory to take performance from
        inst_feat: dict[str->np.array]
            instances names mapped to features
        algorithms: Dict[Configuration->str]
            mapping configs to names (here just: default, incumbent)
        cutoff: int
            cutoff (if available)
        output_dir: str
            output directory
        """
        self.logger = logging.getLogger(
            self.__module__ + '.' + self.__class__.__name__)
        self.output_dir = output_dir
        self.rng = np.random.RandomState()  # TODO random over module...

        self.rh = rh
        self.insts = list(inst_feat.keys())  # This is the order of instances!
        if self.output_dir and not os.path.exists(self.output_dir):
            os.makedirs(self.output_dir)

        self.algorithms = algorithms.keys()  # Configs
        self.algo_names = algorithms         # Maps config -> name
        self.algo_performance = {}           # Maps instance -> performance
        self.algo_labels = {}                # Maps config -> label

        self.features = np.array([inst_feat[k] for k in self.insts])
        self.features_2d = self.reduce_dim(self.features, 2)
        self.features_3d = self.reduce_dim(self.features, 3)
        self.clusters, self.cluster_dict = self.get_clusters(self.features_2d)

        self.cutoff = cutoff

        self.label_instances()

<<<<<<< HEAD
    def reduce_dim(self, feature_array, n=2):
        """ Expects feature-array (not dict!)

        Parameters
        ----------
        feature_array: np.array
            array containing features in order of self.inst_names
        n: int
            target dimension for pca, 2 or 3

        Returns
        -------
        feature_array_nd: np.array
            array with pca'ed features (n-dimensional)
        """
        if n not in [2, 3]:
            raise ValueError("Only 2 and 3 supported as target dimension!")
        # Perform PCA to reduce features to n
        n_feats = feature_array.shape[1]
        if n_feats > n:
            self.logger.debug("Use PCA to reduce features to %d dimensions", n)
            ss = StandardScaler()
            feature_array = ss.fit_transform(feature_array)
            pca = PCA(n_components=n)
            feature_array = pca.fit_transform(feature_array)
        return feature_array
=======
    def get_performance(self, algorithm, instance):
        """
        Return performance according to (possibly EPM-)validated runhistory.
        """
        if not algorithm in self.algo_performance:
            self.algo_performance[algorithm] = get_cost_dict_for_config(self.rh, algorithm)
        return self.algo_performance[algorithm][instance]

    def footprint(self, a, density_threshold, purity_threshold):
        """
        Calculating the footprint within a portfolio using convex hulls that
        depend on density and purity thresholds.
        (algorithm 1 in Smith-Miles 2014)
>>>>>>> 5d4035e2

        We use 3 ways to refer to an instance here:
        name: the name (unique!) of the instance
        feat2d: the position as np.array
        tup: the tuple-version of feat2d (hashable...)

        Parameters
        ----------
        a: Configuration
            configuration to get footprint of
        density_threshold: float
            minimum density that regions must show to be merged
        purity_threshold: float
            minimum purity (percentage of good instance)
            that regions must show to be merged

        Returns
        -------
        footprint: float
            the size of all resulting convex hulls
        """
        def get_2NN(x, X):
            """ Return indices in X of two nearest points in X to x. """
            # map index to dist from point
            dist = [(i, np.linalg.norm(tmp - x)) for i, tmp in enumerate(X)]
            # sort after dist
            dist = sorted(dist, key=lambda x: x[1])
            # return indices of the two smallest values
            return (dist[0][0], dist[1][0])

        count_exceptions = 0

        ### Initialise Stage
        # Map inst-names to feat2d (np.array) and tup (tuple)
        inst_feat2d = {i:self.features_2d[idx] for idx, i in enumerate(self.insts)}
        inst_tup = {i:tuple(pos) for i, pos in inst_feat2d.items()}

        # regions maps tuple(centroid) of region to inst-names in region
        regions = OrderedDict()

        # Instances (by name) in not_in_region
        not_in_region = self.insts[:]

        # Randomly select a good instance;
        good = [i for i in self.insts if self.algo_labels[a][i] == 1]
        if len(good) < 3:
            self.logger.debug("Less than 3 good instances found in %s, footprint"
                              " not calculated.", self.algo_names[a])
            return 0

        # Repeat until no more triangles can be formed (at least 3 points left).
        while (len(not_in_region) >= 3):
            # Select random good instance TODO also from in_regions?!?!
            rand_good = self.rng.choice(good)
            try: not_in_region.remove(rand_good)  # Remove here so it's not its own nearest neighbor
            except ValueError: pass

            # Form a closed region (triangle) with the two closest (smallest
            #        Euclidean distance in feature space) instances to
            #        rand_good, not already part of a triangle;
            idx1, idx2 = get_2NN(inst_feat2d[rand_good],
                                 [inst_feat2d[i] for i in not_in_region])

            triangle = (rand_good, not_in_region[idx1], not_in_region[idx2])  # names
            triangle_feat = np.array([inst_feat2d[i] for i in triangle])
            centroid = np.sum(np.array(triangle_feat), axis=0)/len(triangle)
            regions[tuple(centroid)] = triangle
            for p in triangle:
                try: not_in_region.remove(p)
                except ValueError: pass

        ### Merge Stage
        # Repeat the Merge Stage until there are no more pairs to consider.
        # If we iterated over whole list once, we are done.
        stop = False
        while not stop:
            stop = True
            centroids = list(regions.keys())
            self.rng.shuffle(centroids)
            # Randomly select a closed region;
            for idx, cent in enumerate(centroids):
                reg = regions[cent]          # inst-names!
                cent_array = np.array(cent)  # Keys in dict are tuples!

                # Find the closest closed region (minimum Euclidean
                #   centroid distance);
                remaining_centroids = [np.array(c) for c in regions.keys() if
                                        not c == cent]
                idx = get_2NN(cent_array, remaining_centroids)[0]
                nearest_cent = tuple(remaining_centroids[idx])
                nearest_reg = regions[nearest_cent]  # inst-names!

                # Check purity and density
                new_reg = tuple(set(reg) | set(nearest_reg))  # names
                new_reg_array = np.array([inst_feat2d[i] for i in new_reg]) # array
                try:
                    combined_hull = spatial.ConvexHull(new_reg_array)
                except spatial.qhull.QhullError:
                    count_exceptions += 1
                    continue
                density = len(new_reg)/combined_hull.volume
                purity = (len([i for i in reg if i in good]) +
                          len([i for i in nearest_reg if i in good])) / float(len(new_reg))
                if density > density_threshold and purity > purity_threshold:
                    self.logger.debug("Purity: %f, density: %f", purity, density)
                    regions.pop(cent)
                    regions.pop(nearest_cent)
                    new_centroid = tuple(np.sum(new_reg_array, axis=0)/len(new_reg))
                    regions[new_centroid] = new_reg
                    stop = False
                    break

        # We now have final regions -> return sum of individual convex hulls
        area = 0
        for reg in regions.values():
            try:
                hull = spatial.ConvexHull(np.array([inst_feat2d[p] for p in reg]))
                area += hull.volume
            except spatial.qhull.QhullError:
                count_exceptions += 1
                pass
        self.logger.debug("Area for %s is %f (%d Qhull-exceptions, %d/%d good "
                          "insts, %d regions)",
                          self.algo_names[a], area, count_exceptions, len(good),
                          len(self.insts), len(regions))
        return area

    def label_instances(self, epsilon=0.95):
        """
        Returns dictionary with a label for each instance.

        Returns
        -------
        labels: Dict[str:float]
            maps instance-names (strings) to label (floats)
        """
        start = time.time()
        self.algo_labels = {a:{} for a in self.algorithms}
        for i in self.insts:
            performances = [self.get_performance(a, i) for a in self.algorithms]
            best_performance = min(performances)
            for a in self.algorithms:
                performance = self.get_performance(a, i)
                #self.logger.debug("%s on \'%s\': best/this (%f/%f=%f)",
                #                  self.algo_names[a], i,
                #                  best_performance, performance,
                #                  best_performance / performance)
                if (performance == 0 or
                    (best_performance/performance >= epsilon and
                     not performance >= self.cutoff)):
                    # Algorithm for instance is in threshhold epsilon
                    #   and no timeout
                    label = 1
                else:
                    label = 0
                self.algo_labels[a][i] = label
        self.logger.debug("Labeling instances in %.2f secs.", time.time() - start)

    def plot_points_per_cluster(self):
        """ Plot good versus bad for passed config per cluster.

        Parameters
        ----------
        conf: Configuration
            configuration for which to plot good vs bad
        out: str
            output path

        Returns
        -------
        outpaths: List[str]
            output paths per cluster
        """
        # For Development/Debug:
        algo_fp_debug = os.path.join(self.output_dir, 'debug', 'algo_fp')
        if not os.path.exists(algo_fp_debug):
            os.makedirs(algo_fp_debug)
        for e in np.hstack([np.arange(0.0, 1.0, .95), np.arange(0.96, 1.0, 0.02)]):
            self.label_instances(e)
            for a in self.algorithms:
                # Plot without clustering (for all insts)
                suffix = 'all_{:4.3f}.png'.format(e)
                path = os.path.join(algo_fp_debug,
                                    '_'.join([self.algo_names[a], suffix]))
                path = self._plot_points(a, path)
                self.logger.debug("Plot saved to '%s'", path)
        for c in self.cluster_dict.keys():
            # Plot per cluster
            self.label_instances()
            path = os.path.join(algo_fp_debug, 'cluster_' + str(c) + '_fp_' +
                                               self.algo_names[a] + '_0.95.png')
            path = self._plot_points(a, path, self.cluster_dict[c])

        # Plot actually used plots
        outpaths = []
        self.label_instances()
        for a in self.algorithms:
            # Plot without clustering (for all insts)
<<<<<<< HEAD
            path = os.path.join(self.output,
                                self.algo_names[a])
            outpaths.extend(self._plot_points(a, path))

            # Plot per cluster
            for c in self.cluster_dict.keys():
                path = os.path.join(self.output, 'debug',
                                    '_'.join([self.algo_names[a], str(c)]))
                path = self._plot_points(a, path, self.cluster_dict[c])
                #outpaths.extend(path)
=======
            path = os.path.join(self.output_dir, 'footprint_' + self.algo_names[a] + '.png')
            self.logger.debug("Plot saved to '%s'", path)
            outpaths.append(self._plot_points(a, path))
>>>>>>> 5d4035e2
        return outpaths

    def _plot_points(self, conf, out_fn_base, insts=[]):
        """ Plot good versus bad for conf. Mainly for debugging labels!

        Parameters
        ----------
        conf: Configuration
            configuration for which to plot good vs bad
        out_fn_base: str
            filename for plot to be saved to, '2d.png' or '3d.png' will be appended
        insts: List[str]
            instances to be plotted

        Returns
        -------
        outpath: str
            output path
        """
        if len(insts) == 0:
            insts = self.insts

        good_idx, bad_idx = [], []
        for k, v in self.algo_performance[conf].items():
            # Only consider passed insts
            if not k in insts:
                continue
            # Append inst-idx either to good or to bad
            if self.algo_labels[conf][k] == 0:
<<<<<<< HEAD
                bad_idx.append(self.insts.index(k))
            else:
                good_idx.append(self.insts.index(k))
        good_idx, bad_idx = np.array(good_idx), np.array(bad_idx)
        self.logger.debug("for config %s good: %d, bad: %d",
                          self.algo_names[conf], len(good_idx), len(bad_idx))

        plots = []
        good_2d = np.array([self.features_2d[idx] for idx in good_idx])
        bad_2d = np.array([self.features_2d[idx] for idx in bad_idx])
        plots.append(self._plot2d(good_2d, bad_2d, out_fn_base+'2d.png'))

        good_3d = np.array([self.features_3d[idx] for idx in good_idx])
        bad_3d = np.array([self.features_3d[idx] for idx in bad_idx])
        plots.append(self._plot3d(good_3d, bad_3d, out_fn_base+'3d.png'))
        #self._plot3d(good_3d, bad_3d, out_fn_base+'3d.png'))
        return plots


    def _plot2d(self, good, bad, out_fn):
        # Plot 2d
        fig, ax = plt.subplots()
        if len(bad) > 0: ax.scatter(bad[:, 0], bad[:, 1], color="red", s=20,
                alpha=0.7)
        if len(good) > 0: ax.scatter(good[:, 0], good[:, 1], color="green", s=20,
                alpha=0.7)
=======
                bad.append(point)
            elif self.algo_labels[conf][k] == 1:
                good.append(point)
        # As we don't have such a high resolution when plotting, i.e. we don't see differences between 0.001 and 0.00001
        # all points that lie close by might overlap completely. To easily spot these, squash everything down to one
        # decimal
        good, bad = np.around(np.array(good), decimals=1), np.around(np.array(bad), decimals=1)

        # working with dataframes to get easy counts to use for plotting
        good = pd.DataFrame(good)
        bad = pd.DataFrame(bad)
        if len(good) < len(bad):  # decide which to plot first. (short list unlikely to shadow many points in long list)
            all = pd.concat([bad, good])
        else:
            all = pd.concat([good, bad])
        len_longest = min(len(good), len(bad))
        counts = all.groupby(all.columns.tolist(), as_index=False).size()  # count the occurance of values
        if len(good) > 0: counts_g = good.groupby(good.columns.tolist(), as_index=False).size().unstack()  # in good
        if len(bad) > 0: counts_b = bad.groupby(bad.columns.tolist(), as_index=False).size().unstack()  # and bad
        for idx, coords in enumerate(all.values):  # individually plot the points
            r, g, b = 0, 0, 0
            if len(bad) > 0 and coords[0] in counts_b.index and coords[1] in counts_b.columns:  # determine red part
                # red part is the number of points on the same coordinate belonging to the bad group
                # divided by the number of all points on the same coordinate
                r = counts_b[coords[1]][coords[0]] / counts[coords[0]][coords[1]]
            if len(good) > 0 and coords[0] in counts_g.index and coords[1] in counts_g.columns: # similar for green
                g = counts_g[coords[1]][coords[0]] / counts[coords[0]][coords[1]]
            zorder = 1
            alpha = 1
            if len_longest < idx:  # if we plot points from the shorter list, increase zorder and use small alpha
                alpha = 0.375
                zorder=9999
            plt.scatter(coords[0], coords[1], color=(r, g, b), s=15, zorder=zorder, alpha=alpha)
>>>>>>> 5d4035e2
        ax.set_ylabel('principal component 1')
        ax.set_xlabel('principal component 2')
        plt.tight_layout()
        fig.savefig(out_fn)
        plt.close(fig)
<<<<<<< HEAD
        return out_fn

    def _plot3d(self, good, bad, out_fn):
        # Plot 3d
        fig = plt.figure()
        ax = fig.add_subplot(111, projection='3d')
        if len(good) > 0: ax.scatter(xs=good[:, 0], ys=good[:, 1], zs=good[:, 2], color="green")
        if len(bad) > 0: ax.scatter(xs=bad[:, 0], ys=bad[:, 1], zs=bad[:, 2], color="red")
        ax.set_ylabel('principal component 1', fontsize=12)
        ax.set_xlabel('principal component 2', fontsize=12)
        ax.set_zlabel('principal component 3', fontsize=12)
        plt.tight_layout()
        fig.savefig(out_fn)
        plt.close(fig)
        return out_fn
=======
        return out
>>>>>>> 5d4035e2

    def reduce_dim(self, feature_array):
        """ Expects feature-array (not dict!)

        Parameters
        ----------
        feature_array: np.array
            array containing features in order of self.inst_names

        Returns
        -------
        feature_array_2d: np.array
            array with pca'ed features (2-dimensional)
        """
        # Perform PCA to reduce features to 2
        n_feats = feature_array.shape[1]
        if n_feats > 2:
            self.logger.debug("Use PCA to reduce features to two dimensions")
            ss = StandardScaler()
            feature_array = ss.fit_transform(feature_array)
            pca = PCA(n_components=2)
            feature_array = pca.fit_transform(feature_array)
        return feature_array

    def get_clusters(self, features_2d):
        """ Mapping instances to clusters, using silhouette-scores to determine
        number of cluster.

        Returns
        -------
        paths: List[str]
            paths to plots
        """
        # get silhouette scores for k_means with 2 to 12 clusters
        # use number of clusters with highest silhouette score
        best_score, best_n_clusters = -1, -1
        min_clusters, max_clusters = 2, 12
        clusters = None
        for n_clusters in range(min_clusters, max_clusters):
            km = KMeans(n_clusters=n_clusters)
            y_pred = km.fit_predict(features_2d)
            score = silhouette_score(features_2d, y_pred)
            if score > best_score:
                best_n_clusters = n_clusters
                best_score = score
                clusters = y_pred

        self.logger.debug("%d clusters detected using silhouette scores",
                          best_n_clusters)

        cluster_dict = {n:[] for n in range(best_n_clusters)}
        for i, c in enumerate(clusters):
            cluster_dict[c].append(self.insts[i])

        self.logger.debug("Distribution over clusters: %s",
                          str({k:len(v) for k, v in cluster_dict.items()}))

        return clusters, cluster_dict<|MERGE_RESOLUTION|>--- conflicted
+++ resolved
@@ -56,7 +56,7 @@
         self.logger = logging.getLogger(
             self.__module__ + '.' + self.__class__.__name__)
         self.output_dir = output_dir
-        self.rng = np.random.RandomState()  # TODO random over module...
+        self.rng = np.random.RandomState(42)  # TODO random over module...
 
         self.rh = rh
         self.insts = list(inst_feat.keys())  # This is the order of instances!
@@ -77,34 +77,6 @@
 
         self.label_instances()
 
-<<<<<<< HEAD
-    def reduce_dim(self, feature_array, n=2):
-        """ Expects feature-array (not dict!)
-
-        Parameters
-        ----------
-        feature_array: np.array
-            array containing features in order of self.inst_names
-        n: int
-            target dimension for pca, 2 or 3
-
-        Returns
-        -------
-        feature_array_nd: np.array
-            array with pca'ed features (n-dimensional)
-        """
-        if n not in [2, 3]:
-            raise ValueError("Only 2 and 3 supported as target dimension!")
-        # Perform PCA to reduce features to n
-        n_feats = feature_array.shape[1]
-        if n_feats > n:
-            self.logger.debug("Use PCA to reduce features to %d dimensions", n)
-            ss = StandardScaler()
-            feature_array = ss.fit_transform(feature_array)
-            pca = PCA(n_components=n)
-            feature_array = pca.fit_transform(feature_array)
-        return feature_array
-=======
     def get_performance(self, algorithm, instance):
         """
         Return performance according to (possibly EPM-)validated runhistory.
@@ -118,7 +90,6 @@
         Calculating the footprint within a portfolio using convex hulls that
         depend on density and purity thresholds.
         (algorithm 1 in Smith-Miles 2014)
->>>>>>> 5d4035e2
 
         We use 3 ways to refer to an instance here:
         name: the name (unique!) of the instance
@@ -317,9 +288,8 @@
         self.label_instances()
         for a in self.algorithms:
             # Plot without clustering (for all insts)
-<<<<<<< HEAD
-            path = os.path.join(self.output,
-                                self.algo_names[a])
+            path = os.path.join(self.output_dir, 'footprint_' + self.algo_names[a])
+            self.logger.debug("Plot saved to '%s'", path)
             outpaths.extend(self._plot_points(a, path))
 
             # Plot per cluster
@@ -328,11 +298,6 @@
                                     '_'.join([self.algo_names[a], str(c)]))
                 path = self._plot_points(a, path, self.cluster_dict[c])
                 #outpaths.extend(path)
-=======
-            path = os.path.join(self.output_dir, 'footprint_' + self.algo_names[a] + '.png')
-            self.logger.debug("Plot saved to '%s'", path)
-            outpaths.append(self._plot_points(a, path))
->>>>>>> 5d4035e2
         return outpaths
 
     def _plot_points(self, conf, out_fn_base, insts=[]):
@@ -362,7 +327,6 @@
                 continue
             # Append inst-idx either to good or to bad
             if self.algo_labels[conf][k] == 0:
-<<<<<<< HEAD
                 bad_idx.append(self.insts.index(k))
             else:
                 good_idx.append(self.insts.index(k))
@@ -371,104 +335,124 @@
                           self.algo_names[conf], len(good_idx), len(bad_idx))
 
         plots = []
-        good_2d = np.array([self.features_2d[idx] for idx in good_idx])
-        bad_2d = np.array([self.features_2d[idx] for idx in bad_idx])
-        plots.append(self._plot2d(good_2d, bad_2d, out_fn_base+'2d.png'))
-
-        good_3d = np.array([self.features_3d[idx] for idx in good_idx])
-        bad_3d = np.array([self.features_3d[idx] for idx in bad_idx])
-        plots.append(self._plot3d(good_3d, bad_3d, out_fn_base+'3d.png'))
-        #self._plot3d(good_3d, bad_3d, out_fn_base+'3d.png'))
+        for dim, features in zip(['3d'], [self.features_2d, self.features_3d]):
+            if dim == '2d':
+                fig, ax = plt.subplots()
+                ax.set_ylabel('principal component 1')
+                ax.set_xlabel('principal component 2')
+            elif dim == '3d':
+                fig = plt.figure()
+                ax = fig.add_subplot(111, projection='3d')
+                ax.set_ylabel('principal component 1', fontsize=12)
+                ax.set_xlabel('principal component 2', fontsize=12)
+                ax.set_zlabel('principal component 3', fontsize=12)
+
+            out_fn = out_fn_base + dim + '.png'
+
+            good = np.array([features[idx] for idx in good_idx])
+            bad = np.array([features[idx] for idx in bad_idx])
+            # As we don't have such a high resolution when plotting, i.e. we don't see differences between 0.001 and 0.00001
+            # all points that lie close by might overlap completely. To easily spot these, squash everything down to one
+            # decimal
+            good, bad = np.around(np.array(good), decimals=1), np.around(np.array(bad), decimals=1)
+            # working with dataframes to get easy counts to use for plotting
+            good = pd.DataFrame(good)
+            bad = pd.DataFrame(bad)
+            if len(good) < len(bad):  # decide which to plot first. (short list unlikely to shadow many points in long list)
+                all = pd.concat([bad, good])
+            else:
+                all = pd.concat([good, bad])
+            print(all)
+            colors, zorder = self._get_rgba(all, good, bad)
+            if dim == '2d':
+                ax.scatter(all.values[:,0], all.values[:,1], c=colors)#, zorder=zorder)
+            if dim == '3d':
+                ax.scatter(all.values[:,0], all.values[:,1], all.values[:,2],
+                        c=colors)#, zorder=zorder)
+
+            plt.tight_layout()
+            fig.savefig(out_fn)
+            plt.close(fig)
+            plots.append(out_fn)
+
         return plots
 
-
-    def _plot2d(self, good, bad, out_fn):
-        # Plot 2d
-        fig, ax = plt.subplots()
-        if len(bad) > 0: ax.scatter(bad[:, 0], bad[:, 1], color="red", s=20,
-                alpha=0.7)
-        if len(good) > 0: ax.scatter(good[:, 0], good[:, 1], color="green", s=20,
-                alpha=0.7)
-=======
-                bad.append(point)
-            elif self.algo_labels[conf][k] == 1:
-                good.append(point)
-        # As we don't have such a high resolution when plotting, i.e. we don't see differences between 0.001 and 0.00001
-        # all points that lie close by might overlap completely. To easily spot these, squash everything down to one
-        # decimal
-        good, bad = np.around(np.array(good), decimals=1), np.around(np.array(bad), decimals=1)
-
-        # working with dataframes to get easy counts to use for plotting
-        good = pd.DataFrame(good)
-        bad = pd.DataFrame(bad)
-        if len(good) < len(bad):  # decide which to plot first. (short list unlikely to shadow many points in long list)
-            all = pd.concat([bad, good])
-        else:
-            all = pd.concat([good, bad])
+    def _get_rgba(self, all, good, bad):
+        """ Calculates the red and green parts of the individual dots.
+        The red part is the number of points on the same coordinate belonging to the bad group
+        divided by the number of all points on the same coordinate, same for
+        green part.
+
+        Parameters:
+        -----------
+        all: list
+            list of features of all instances
+        good: list
+            instances labeled good
+        bad: list
+            instances labeled bad
+
+        Returns:
+        --------
+        r_g_b_a: list
+            list of tuples with rgba-values
+        zorder: list
+            zorder values
+        """
         len_longest = min(len(good), len(bad))
+        colors, alpha, zorder = [], [], []
         counts = all.groupby(all.columns.tolist(), as_index=False).size()  # count the occurance of values
-        if len(good) > 0: counts_g = good.groupby(good.columns.tolist(), as_index=False).size().unstack()  # in good
-        if len(bad) > 0: counts_b = bad.groupby(bad.columns.tolist(), as_index=False).size().unstack()  # and bad
+        if len(good) > 0: counts_g = good.groupby(good.columns.tolist(),
+                as_index=False).size()#.unstack()  # in good
+        if len(bad) > 0: counts_b = bad.groupby(bad.columns.tolist(),
+                as_index=False).size()#.unstack()  # and bad
         for idx, coords in enumerate(all.values):  # individually plot the points
+            self.logger.debug(counts)
             r, g, b = 0, 0, 0
-            if len(bad) > 0 and coords[0] in counts_b.index and coords[1] in counts_b.columns:  # determine red part
-                # red part is the number of points on the same coordinate belonging to the bad group
-                # divided by the number of all points on the same coordinate
-                r = counts_b[coords[1]][coords[0]] / counts[coords[0]][coords[1]]
-            if len(good) > 0 and coords[0] in counts_g.index and coords[1] in counts_g.columns: # similar for green
-                g = counts_g[coords[1]][coords[0]] / counts[coords[0]][coords[1]]
-            zorder = 1
-            alpha = 1
+            if len(bad) > 0 and len(coords) == 3:
+                try:
+                    r = counts_b[coords[0]][coords[1]][coords[2]] / counts[coords[0]][coords[1]][coords[2]]
+                except KeyError:
+                    pass
+            if len(good) > 0 and len(coords) == 3:
+                try:
+                    g = counts_g[coords[0]][coords[1]][coords[2]] / counts[coords[0]][coords[1]][coords[2]]
+                except KeyError:
+                    pass
             if len_longest < idx:  # if we plot points from the shorter list, increase zorder and use small alpha
                 alpha = 0.375
-                zorder=9999
-            plt.scatter(coords[0], coords[1], color=(r, g, b), s=15, zorder=zorder, alpha=alpha)
->>>>>>> 5d4035e2
-        ax.set_ylabel('principal component 1')
-        ax.set_xlabel('principal component 2')
-        plt.tight_layout()
-        fig.savefig(out_fn)
-        plt.close(fig)
-<<<<<<< HEAD
-        return out_fn
-
-    def _plot3d(self, good, bad, out_fn):
-        # Plot 3d
-        fig = plt.figure()
-        ax = fig.add_subplot(111, projection='3d')
-        if len(good) > 0: ax.scatter(xs=good[:, 0], ys=good[:, 1], zs=good[:, 2], color="green")
-        if len(bad) > 0: ax.scatter(xs=bad[:, 0], ys=bad[:, 1], zs=bad[:, 2], color="red")
-        ax.set_ylabel('principal component 1', fontsize=12)
-        ax.set_xlabel('principal component 2', fontsize=12)
-        ax.set_zlabel('principal component 3', fontsize=12)
-        plt.tight_layout()
-        fig.savefig(out_fn)
-        plt.close(fig)
-        return out_fn
-=======
-        return out
->>>>>>> 5d4035e2
-
-    def reduce_dim(self, feature_array):
+                zorder.append(9999)
+            else:
+                zorder.append(1)
+                alpha = 1
+            colors.append((r, g, b, alpha))
+        return np.array(colors), zorder
+
+
+    def reduce_dim(self, feature_array, n=2):
         """ Expects feature-array (not dict!)
 
         Parameters
         ----------
         feature_array: np.array
             array containing features in order of self.inst_names
-
-        Returns
-        -------
-        feature_array_2d: np.array
-            array with pca'ed features (2-dimensional)
-        """
-        # Perform PCA to reduce features to 2
+        n: int
+            target dimension for pca, 2 or 3
+
+        Returns
+        -------
+        feature_array_nd: np.array
+            array with pca'ed features (n-dimensional)
+        """
+        if n not in [2, 3]:
+            raise ValueError("Only 2 and 3 supported as target dimension!")
+        # Perform PCA to reduce features to n
         n_feats = feature_array.shape[1]
-        if n_feats > 2:
-            self.logger.debug("Use PCA to reduce features to two dimensions")
+        if n_feats > n:
+            self.logger.debug("Use PCA to reduce features to %d dimensions", n)
             ss = StandardScaler()
             feature_array = ss.fit_transform(feature_array)
-            pca = PCA(n_components=2)
+            pca = PCA(n_components=n)
             feature_array = pca.fit_transform(feature_array)
         return feature_array
 
