--- conflicted
+++ resolved
@@ -258,11 +258,12 @@
         validator.traj = traj  # set trajectory
         time, configs = [], []
 
-<<<<<<< HEAD
         if pred:
             for entry in traj:
                 time.append(entry["wallclock_time"])
                 configs.append(entry["incumbent"])
+                self.logger.debug('Time: %d Runs: %d', time[-1],
+                                  len(rh.get_runs_for_config(configs[-1])))
 
             self.logger.debug("Using %d samples (%d distinct) from trajectory.",
                               len(time), len(set(configs)))
@@ -302,19 +303,6 @@
             # predict performance for all configurations in trajectory
             config_array = convert_configurations_to_array(configs)
             mean, var = epm.predict_marginalized_over_instances(config_array)
-=======
-        for entry in traj:
-            time.append(entry["wallclock_time"])
-            configs.append(entry["incumbent"])
-            self.logger.debug('Time: %d Runs: %d', time[-1],
-                    len(rh.get_runs_for_config(configs[-1])))
-
-        self.logger.debug("Using %d samples (%d distinct) from trajectory.",
-                          len(time), len(set(configs)))
-
-        if validator.epm:  # not log as validator epm is trained on cost, not log cost
-            epm = validator.epm
->>>>>>> 8f1ef094
         else:
             mean, var = [], []
             c = []
