--- conflicted
+++ resolved
@@ -187,21 +187,9 @@
         args_, misc = parser.parse_known_args()
 
         # Expand configs
-<<<<<<< HEAD
         if "all" in args_.parameter_importance:
             param_imp = ["ablation", "forward_selection", "fanova", "lpi"]
         elif "none" in args_.parameter_importance:
-=======
-        if "all" in args_.param_importance:
-            param_imp = ["ablation", "forward_selection", "fanova", "lpi"]
-            if not fanova_ready:
-                raise ImportError('fANOVA is not installed! To install it please run '
-                                  '"git+http://github.com/automl/fanova.git@master"')
-        elif "fanova" in args_.param_importance and not fanova_ready:
-            raise ImportError('fANOVA is not installed! To install it please run '
-                              '"git+http://github.com/automl/fanova.git@master"')
-        elif "none" in args_.param_importance:
->>>>>>> 41d8eab3
             param_imp = []
         else:
             param_imp = args_.parameter_importance
@@ -281,14 +269,9 @@
                     args_.output,
                     ta_exec_dir,
                     file_format=args_.file_format,
-<<<<<<< HEAD
+                    validation_format=args_.validation_format,
                     validation_method=args_.validation,
                     pimp_max_samples=args_.pimp_max_samples,
-=======
-                    validation_format=args_.validation_format,
-                    missing_data_method=args_.validation,
-                    max_pimp_samples=args_.max_pimp_samples,
->>>>>>> 41d8eab3
                     fanova_pairwise=args_.fanova_pairwise,
                     seed=args_.seed)
 
