--- conflicted
+++ resolved
@@ -261,10 +261,7 @@
         cost_over_time = args_.cost_over_time
         algorithm_footprints = args_.algorithm_footprints
         pimp_sort_table_by = args_.pimp_sort_table_by
-<<<<<<< HEAD
         verbose_level = args_.verbose_level
-=======
->>>>>>> 0a29a799
 
         if file_format == 'BOHB':
             logging.getLogger().info("File format is BOHB, performing special nested analysis for budget-based optimizer!")
@@ -285,12 +282,8 @@
                     pimp_max_samples=pimp_max_samples,
                     fanova_pairwise=fanova_pairwise,
                     use_budgets=file_format=='BOHB',
-<<<<<<< HEAD
                     seed=seed,
                     verbose_level=verbose_level)
-=======
-                    seed=seed)
->>>>>>> 0a29a799
 
         # Analyze
         cave.analyze(performance=tabular_analysis,
