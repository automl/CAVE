import os
import logging
from collections import OrderedDict
import typing
import json
import time
import operator
import copy

import numpy as np
from pandas import DataFrame

from smac.configspace import Configuration
from smac.epm.rf_with_instances import RandomForestWithInstances
from smac.optimizer.objective import average_cost
from smac.runhistory.runhistory import RunKey, RunValue, RunHistory
from smac.runhistory.runhistory2epm import RunHistory2EPM4Cost
from smac.scenario.scenario import Scenario
from smac.utils.io.traj_logging import TrajLogger
from smac.utils.validate import Validator

from pimp.importance.importance import Importance

from cave.feature_analysis.feature_analysis import FeatureAnalysis
from cave.feature_analysis.feature_imp import FeatureForwardSelector
from cave.html.html_builder import HTMLBuilder
from cave.plot.plotter import Plotter
from cave.plot.algorithm_footprint import AlgorithmFootprint
from cave.smacrun import SMACrun
from cave.utils.helpers import get_cost_dict_for_config, get_timeout
from cave.utils.timing import timing

__author__ = "Joshua Marben"
__copyright__ = "Copyright 2017, ML4AAD"
__license__ = "3-clause BSD"
__maintainer__ = "Joshua Marben"
__email__ = "joshua.marben@neptun.uni-freiburg.de"

class Analyzer(object):
    """
    This class serves as an interface to all the individual analyzing and
    plotting components. The plotter object is responsible for the actual
    plotting of things, but should not be invoked via the facade (which is
    constructed for cmdline-usage).
    """

<<<<<<< HEAD
    def __init__(self, original_rh, validated_rh, best_run,
                 train_test, scenario, validator, output, max_pimp_samples,
                 fanova_pairwise=True, rng=None):
=======
    def __init__(self, original_rh, validated_rh, default, incumbent,
                 train_test, scenario, validator, pimp, model,
                 output, max_pimp_samples, fanova_pairwise=True, rng=None):
>>>>>>> 89e6a4d1
        """
        Parameters
        ----------
        original_rh: RunHistory
            runhistory containing all runs that have actually been run
        validated_rh: RunHistory
            runhistory containing all runs from original_rh + estimates for
            default and all incumbents for all instances
        default, incumbent: Configuration
            default and overall incumbent
        train_test: bool
            whether is distinction is made (in cdf and scatter)
        scenario: Scenario
            the scenario object
        validator: Validator
            validator object (to estimate using EPM)
        pimp: Importance
            parameter importance object with trained model
        model: RandomForest
            random forest trained on original (combinated) runhistory
        output: string
            output-directory
        """
        self.logger = logging.getLogger("cave.analyzer")
        self.rng = rng
        if not self.rng:
            self.logger.info("No randomstate passed. Generate deterministic "
                             "random state.")
            self.rng = np.random.RandomState(42)

        # Important objects for analysis
        self.original_rh = original_rh
        self.validated_rh = validated_rh
        self.best_run = best_run
        self.train_test = train_test
        self.scenario = scenario
        self.default = self.scenario.cs.get_default_configuration()
        self.incumbent = self.best_run.solver.incumbent
        self.validator = validator
        self.pimp = pimp
        self.model = model
        self.feat_analysis = None  # feat_analysis object for reuse
        self.evaluators = []
        self.output = output

        # Save parameter importances evaluated as dictionaries
        # {method : {parameter : importance}}
        self.param_imp = OrderedDict()
        self.feat_importance = None  # Used to store dictionary for feat_imp

        conf1_runs = get_cost_dict_for_config(self.validated_rh, self.default)
        conf2_runs = get_cost_dict_for_config(self.validated_rh, self.incumbent)
        self.plotter = Plotter(self.scenario, self.train_test, conf1_runs,
                conf2_runs, output=self.output)
        self.max_pimp_samples = max_pimp_samples
        self.fanova_pairwise = fanova_pairwise

    def get_timeouts(self, config):
        """ Get number of timeouts in config per runs in total (not per
        instance)

        Parameters
        ----------
        config: Configuration
            configuration from which to calculate the timeouts

        Returns
        -------
        timeouts: tuple(int, int)
            tuple (timeouts, total runs)
        """
        cutoff = self.scenario.cutoff
        timeouts = get_timeout(self.validated_rh, config, cutoff)
        if self.train_test:
            if not cutoff:
                return (("N","A"),("N","A"))
            train_timeout = len([i for i in timeouts if (timeouts[i] == False
                                  and i in self.scenario.train_insts)])
            test_timeout = len([i for i in timeouts if (timeouts[i] == False
                                  and i in self.scenario.test_insts)])
            return ((train_timeout, len(self.scenario.train_insts)),
                    (test_timeout, len(self.scenario.test_insts)))
        else:
            if not cutoff:
                return ("N","A")
            timeout = len([i for i in timeouts if timeouts[i] == False])
            no_timeout = len([i for i in timeouts if timeouts[i] == True])
            return (timeout, no_timeout)

    def get_parX(self, config, par=10):
        """Calculate parX-values of default and incumbent configs.
        First determine PAR-timeouts for each run on each instances,
        Second average over train/test if available, else just average.

        Parameters
        ----------
        config: Configuration
            config to be calculated
        par: int
            par-factor to use

        Returns
        -------
        (train, test) OR average -- tuple<float, float> OR float
            PAR10 values for train- and test-instances, if available as tuple
            else the general average
        """
        runs = get_cost_dict_for_config(self.validated_rh, config)
        # Penalize
        if self.scenario.cutoff:
            runs = [(k, runs[k]) if runs[k] < self.scenario.cutoff
                        else (k, self.scenario.cutoff*par)
                        for k in runs]
        else:
            runs = [(k, runs[k]) for k in runs]
            self.logger.info("Calculating penalized average runtime without "
                             "cutoff...")

        # Average
        if self.train_test:
            train = np.mean([c for i, c in runs if i in
                             self.scenario.train_insts])
            test = np.mean([c for i, c in runs if i in
                            self.scenario.test_insts])
            return (train, test)
        else:
            return np.mean([c for i, c in runs])

####################################### TABLES #######################################

    def create_overview_table(self, best_folder):
        """ Create overview-table.

        Parameters
        ----------
        best_folder: str
            path to folder/run with best incumbent

        Returns
        -------
        table: str
            overview table in HTML
        """
        all_confs = self.best_run.runhistory.get_all_configs()
        num_configs = len(all_confs)
        ta_runtime = np.sum([self.original_rh.get_cost(conf) for conf in all_confs])
        ta_evals = [len(self.original_rh.get_runs_for_config(conf)) for conf in all_confs]
        ta_evals_d = len(self.original_rh.get_runs_for_config(self.default))
        ta_evals_i = len(self.original_rh.get_runs_for_config(self.incumbent))
        min_ta_evals, max_ta_evals, = np.min(ta_evals), np.max(ta_evals)
        mean_ta_evals, ta_evals = np.mean(ta_evals), np.sum(ta_evals)
        num_feats = self.scenario.n_features
        dup_feats = DataFrame(self.scenario.feature_array)  # only contains train instances
        num_dup_feats = len(dup_feats[dup_feats.duplicated()])
        overview = OrderedDict([('Run with best incumbent', os.path.basename(best_folder)),
                                # Constants for scenario
                                ('# Train instances', len(self.scenario.train_insts)),
                                ('# Test instances', len(self.scenario.test_insts)),
                                ('# Parameters', len(self.scenario.cs.get_hyperparameters())),
                                ('# Features', num_feats),
                                ('# Duplicate Feature vectors', num_dup_feats),
                                ('', ''),
                                ('# Evaluated Configurations', num_configs),
                                ('# Default evaluations', ta_evals_d),
                                ('# Incumbent evaluations', ta_evals_i),
                                ('Budget spent evaluating configurations', ta_runtime),
                                ('', ''),
                                ('Cutoff', self.scenario.cutoff),
                                ('Walltime budget', self.scenario.wallclock_limit),
                                ('Runcount budget', self.scenario.ta_run_limit),
                                ('CPU budget', self.scenario.algo_runs_timelimit),
                                ('Deterministic', self.scenario.deterministic),
                                ('', ''),
                                ('# Runs per Config (min)', min_ta_evals),
                                ('# Runs per Config (mean)', mean_ta_evals),
                                ('# Runs per Config (max)', max_ta_evals),
                                ('Total number of configuration runs', ta_evals),
                                ('', ''),
                               ])
        # Split into two columns
        overview_split = self._split_table(overview)
        # Convert to HTML
        df = DataFrame(data=overview_split)
        table = df.to_html(escape=False, header=False, index=False, justify='left')
        return table

    def create_performance_table(self, default, incumbent):
        """Create table, compare default against incumbent on train-,
        test- and combined instances. Listing PAR10, PAR1 and timeouts.
        Distinguishes between train and test, if available."""
        self.logger.info("... create performance table")
        def_timeout, inc_timeout = self.get_timeouts(default), self.get_timeouts(incumbent)
        def_par10, inc_par10 = self.get_parX(default, 10), self.get_parX(incumbent, 10)
        def_par1, inc_par1 = self.get_parX(default, 1), self.get_parX(incumbent, 1)
        dec_place = 3
        if self.train_test:
            # Distinction between train and test
            # Create table
<<<<<<< HEAD
            array = np.array([[round(def_par10[0], dec_place),
                               round(inc_par10[0], dec_place),
                               round(def_par10[1], dec_place),
                               round(inc_par10[1], dec_place)],
                              [round(def_par1[0], dec_place),
                               round(inc_par1[0], dec_place),
                               round(def_par1[1], dec_place),
                               round(inc_par1[1], dec_place)],
                              ["{}/{}".format(def_timeout[0][0], def_timeout[0][1]),
                               "{}/{}".format(inc_timeout[0][0], inc_timeout[0][1]),
                               "{}/{}".format(def_timeout[1][0], def_timeout[1][1]),
                               "{}/{}".format(inc_timeout[1][0], inc_timeout[1][1])
                               ]])
=======
            array = np.array([
                [round(def_par10[0], dec_place), round(inc_par10[0], dec_place),
                 round(def_par10[1], dec_place), round(inc_par10[1], dec_place)],
                [round(def_par1[0], dec_place), round(inc_par1[0], dec_place),
                 round(def_par1[1], dec_place), round(inc_par1[1], dec_place)],
                ["{}/{}".format(def_timeout[0][0], def_timeout[0][1]), "{}/{}".format(inc_timeout[0][0], inc_timeout[0][1]),
                 "{}/{}".format(def_timeout[1][0], def_timeout[1][1]),  "{}/{}".format(inc_timeout[1][0], inc_timeout[1][1])
                 ]])
>>>>>>> 89e6a4d1
            df = DataFrame(data=array, index=['PAR10', 'PAR1', 'Timeouts'],
                           columns=['Default', 'Incumbent', 'Default', 'Incumbent'])
            table = df.to_html()
            # Insert two-column-header
            table = table.split(sep='</thead>', maxsplit=1)[1]
            new_table = "<table border=\"3\" class=\"dataframe\">\n"\
                        "  <col>\n"\
                        "  <colgroup span=\"2\"></colgroup>\n"\
                        "  <colgroup span=\"2\"></colgroup>\n"\
                        "  <thead>\n"\
                        "    <tr>\n"\
                        "      <td rowspan=\"2\"></td>\n"\
                        "      <th colspan=\"2\" scope=\"colgroup\">Train</th>\n"\
                        "      <th colspan=\"2\" scope=\"colgroup\">Test</th>\n"\
                        "    </tr>\n"\
                        "    <tr>\n"\
                        "      <th scope=\"col\">Default</th>\n"\
                        "      <th scope=\"col\">Incumbent</th>\n"\
                        "      <th scope=\"col\">Default</th>\n"\
                        "      <th scope=\"col\">Incumbent</th>\n"\
                        "    </tr>\n"\
                        "</thead>\n"
            table = new_table + table
        else:
            # No distinction between train and test
            array = np.array([[round(def_par10, dec_place),
                               round(inc_par10, dec_place)],
                              [round(def_par1, dec_place),
                               round(inc_par1, dec_place)],
                              ["{}/{}".format(def_timeout[0], def_timeout[1]),
                               "{}/{}".format(inc_timeout[0], inc_timeout[1])]])
            df = DataFrame(data=array, index=['PAR10', 'PAR1', 'Timeouts'],
                           columns=['Default', 'Incumbent'])
            table = df.to_html()
        self.performance_table = table
        return table

    def config_to_html(self, default: Configuration, incumbent: Configuration):
        """Create HTML-table to compare Configurations.
        Removes unused parameters.

        Parameters
        ----------
        default, incumbent: Configurations
            configurations to be converted

        Returns
        -------
        table: str
            HTML-table comparing default and incumbent
        """
        # Remove unused parameters
        keys = [k for k in default.keys() if default[k] or incumbent[k]]
        default = [default[k] if default[k] != None else "inactive" for k in keys]
        incumbent = [incumbent[k] if incumbent[k] != None else "inactive" for k in keys]
        table = list(zip(keys, default, incumbent))
        # Show first parameters that changed
        same = [x for x in table if x[1] == x[2]]
        diff = [x for x in table if x[1] != x[2]]
        table = []
        if len(diff) > 0:
            table.extend([("-------------- Changed parameters: "\
                           "--------------", "-----", "-----")])
            table.extend(diff)
        if len(same) > 0:
            table.extend([("-------------- Unchanged parameters: "\
                           "--------------", "-----", "-----")])
            table.extend(same)
        keys, table = [k[0] for k in table], [k[1:] for k in table]
        df = DataFrame(data=table, columns=["Default", "Incumbent"], index=keys)
        table = df.to_html()
        return table

    def _split_table(self, table: OrderedDict):
        """Splits an OrderedDict into a list of tuples that can be turned into a
        HTML-table with pandas DataFrame

        Parameters
        ----------
        table: OrderedDict
            table that is to be split into two columns

        Returns
        -------
        table_split: List[tuple(key, value, key, value)]
            list with two key-value pairs per entry that can be used by pandas
            df.to_html()
        """
        table_split = []
        keys = list(table.keys())
        half_size = len(keys) // 2
        for i in range(half_size):
            j = i + half_size
            table_split.append(("<b>" + keys[i] + "</b>", table[keys[i]],
                                "<b>" + keys[j] + "</b>", table[keys[j]]))
        if len(keys) % 2 == 1:
            table_split.append(("<b>"+keys[-1]+"</b>", table[keys[-1]], '', ''))
        return table_split

####################################### PARAMETER IMPORTANCE #######################################
    def fanova(self, incumbent, marginal_threshold=0.05):
        """Wrapper for parameter_importance to save the importance-object/
        extract the results. We want to show the top X most important
        parameter-fanova-plots.

        Parameters
        ----------
        incumbent: Configuration
            incumbent configuration
        marginal_threshold: float
            parameter/s must be at least this important to be mentioned

        Returns
        -------
        fanova_table: str
            html table with importances for all parameters
        plots: Dict[str: st]
            dictionary mapping single parameters to their plots
        """
        self.parameter_importance("fanova", incumbent, self.output)
        parameter_imp = self.pimp.evaluator.evaluated_parameter_importance
        # Split single and pairwise (pairwise are string: "['p1','p2']")
        pairwise_imp = {k:v for k,v in parameter_imp.items() if k.startswith("[")}
        for k in pairwise_imp.keys():
            parameter_imp.pop(k)

        # Set internal parameter importance for further analysis (such as
        #   parallel coordinates)
        self.logger.debug("Fanova importance: %s", str(parameter_imp))
        self.param_imp['fanova'] = parameter_imp

        # Dicts to lists of tuples, sorted descending after importance and only
        #   including marginals > 0.05
        parameter_imp = [(k, v * 100) for k, v in sorted(parameter_imp.items(),
                                key=operator.itemgetter(1), reverse=True) if v > 0.05]
        pairwise_imp = [(k, v * 100) for k, v in sorted(pairwise_imp.items(),
                                key=operator.itemgetter(1), reverse=True) if v > 0.05]
        # Create table
        table = []
        if len(parameter_imp) > 0:
            table.extend([(20*"-"+" Single importance: "+20*"-", 20*"-")])
            table.extend(parameter_imp)
        if len(pairwise_imp) > 0:
            table.extend([(20*"-"+" Pairwise importance: "+20*"-", 20*"-")])
            # TODO assuming (current) form of "['param1','param2']", but not
            #       expecting it stays this way (on PIMPs side)
            table.extend([(' & '.join([tmp.strip('\' ') for tmp in k.strip('[]').split(',')]), v)
                            for k, v in pairwise_imp])

        keys, fanova_table = [k[0] for k in table], [k[1:] for k in table]
        df = DataFrame(data=fanova_table, index=keys)
        fanova_table = df.to_html(escape=False, header=False, index=True, justify='left')

        single_plots = {}
        for p, v in parameter_imp:
            single_plots[p] = os.path.join(self.output, "fanova", p+'.png')
        # Check for pairwise plots
        # Right now no way to access paths of the plots -> file issue
        pairwise_plots = {}
        for p, v in pairwise_imp:
            p_new = p.replace('\'', '')
            potential_path = os.path.join(self.output, 'fanova', p_new + '.png')
            self.logger.debug("Check for %s", potential_path)
            if os.path.exists(potential_path):
                pairwise_plots[p] = potential_path
        return fanova_table, single_plots, pairwise_plots

    def local_epm_plots(self):
        plots = OrderedDict([])
<<<<<<< HEAD
        self.parameter_importance("lpi", self.incumbent, self.output, num_params=3)
        for p, i in [(k, v) for k, v in sorted(self.param_imp['lpi'].items(),
=======
        self.parameter_importance("lpi", self.incumbent, self.output)
        for p, i in [(k, v * 100) for k, v in sorted(self.pimp.evaluator.evaluated_parameter_importance.items(),
>>>>>>> 89e6a4d1
                            key=operator.itemgetter(1), reverse=True) if v > 0.05]:
            plots[p] = os.path.join(self.output, 'lpi', p + '.png')
        return plots

    def parameter_importance(self, modus, incumbent, output):
        """Calculate parameter-importance using the PIMP-package.
        Currently ablation, forward-selection and fanova are used.

        Parameters
        ----------
        modus: str
            modus for parameter importance, from
            [forward-selection, ablation, fanova, lpi]

        Returns
        -------
        importance: pimp.Importance
            importance object with evaluated data
        """
        self.logger.info("... parameter importance {}".format(modus))
        # Evaluate parameter importance
        result = self.pimp.evaluate_scenario([modus], output)
        self.evaluators.append(self.pimp.evaluator)
        self.param_imp[modus] = self.pimp.evaluator.evaluated_parameter_importance
        return self.pimp

    def importance_table(self, pimp_sort_table_by, threshold=0.0):
        """Create a html-table over all evaluated parameter-importance-methods.
        Parameters are sorted after their average importance."""
        parameters = [p.name for p in self.scenario.cs.get_hyperparameters()]
        index, values, columns = [], [], []
        columns = [e.name for e in self.evaluators]
        columns_lower = [c.lower() for c in columns]
        self.logger.debug("Sort pimp-table by %s" % pimp_sort_table_by)
        if pimp_sort_table_by == "average":
            # Sort parameters after average importance
            p_avg = {p : np.mean([e.evaluated_parameter_importance[p] for e in self.evaluators
                        if p in e.evaluated_parameter_importance]) for p in parameters}
            p_avg = {p : 0 if np.isnan(v) else v for p, v in p_avg.items()}
            p_order = sorted(parameters, key=lambda p: p_avg[p], reverse=True)
        elif pimp_sort_table_by in columns_lower:
            def __get_key(p):
                imp = self.evaluators[columns_lower.index(pimp_sort_table_by)].evaluated_parameter_importance
                return imp[p] if p in imp else 0
            p_order = sorted(parameters,
                             key=__get_key,
                             reverse=True)
        else:
            raise ValueError("Trying to sort importance table after {}, which "
                             "was not evaluated.".format(pimp_sort_table_by))

        # Only add parameters where at least one evaluator shows importance > threshold
        for p in p_order:
            values_for_p = []
            add_parameter = False
            for e in self.evaluators:
                if p in e.evaluated_parameter_importance:
                    value_percent = format(e.evaluated_parameter_importance[p] *
                                           100, '.2f')
                    values_for_p.append(value_percent)
                    if float(value_percent) > threshold:
                        add_parameter = True
                else:
                    values_for_p.append('-')
            if add_parameter:
                values.append(values_for_p)
                index.append(p)

        comp_table = DataFrame(values, columns=columns, index=index)
        return comp_table.to_html()

####################################### FEATURE IMPORTANCE #######################################
    def feature_importance(self):
        self.logger.info("... plotting feature importance")
        forward_selector = FeatureForwardSelector(self.scenario,
                self.original_rh)
        imp = forward_selector.run()
        self.logger.debug("FEAT IMP %s", imp)
        self.feat_importance = imp
        plots = forward_selector.plot_result(os.path.join(self.output,
            'feature_plots/importance'))
        return (imp, plots)

####################################### PLOTS #######################################

    def plot_parallel_coordinates(self, n_param=10, n_configs=500):
        """ Creates a parallel coordinates plot visualizing the explored
        parameter configuration space. """
        self.logger.info("... plotting parallel coordinates")
        # If a parameter importance has been performed in this analyzer-object,
        # only plot the n_param most important parameters.
        if self.param_imp:
            # Use the first applied parameter importance analysis to choose
            method, importance = list(self.param_imp.items())[0]
            self.logger.debug("Choosing used parameters in parallel coordinates "
                              "according to parameter importance method %s" %
                              method)
            n_param = min(n_param, max(3, len([x for x in importance.values()
                                               if x > 0.05])))
            params = list(importance.keys())[:n_param]
        else:
            # TODO what if no parameter importance has been performed?
            # plot all? random subset? -> atm: random
            self.logger.info("No parameter importance performed. Plotting random "
                             "parameters in parallel coordinates plot.")
            params = list(self.default.keys())[:n_param]

        self.logger.info("    plotting %s parameters for (max) %s configurations",
                         len(params), n_configs)
        rh = self.original_rh if self.plotter.vizrh is None else self.plotter.vizrh
        path = self.plotter.plot_parallel_coordinates(rh, self.output,
                                                      params, n_configs, self.validator)

        return path

    def plot_cdf(self):
        self.logger.info("... plotting eCDF")
        cdf_path = os.path.join(self.output, 'cdf')
        return self.plotter.plot_cdf_compare(output_fn_base=cdf_path)

    def plot_scatter(self):
        self.logger.info("... plotting scatter")
        scatter_path = os.path.join(self.output, 'scatter')
        return self.plotter.plot_scatter(output_fn_base=scatter_path)

    @timing
    def plot_confviz(self, incumbents, runhistories, max_confs=1000):
        """ Plot the visualization of configurations, highlightning the
        incumbents. Using original rh, so the explored configspace can be
        estimated.

        Parameters
        ----------
        incumbents: List[Configuration]
            list with incumbents, so they can be marked in plot
        runhistories: List[RunHistory]
            list of runhistories, so they can be marked in plot
        max_confs: int
            maximum number of data-points to plot

        Returns
        -------
        confviz: str
            script to generate the interactive html
        """
        self.logger.info("... visualizing explored configspace")
        confviz = self.plotter.visualize_configs(self.scenario,
                    runhistories=runhistories, incumbents=incumbents,
                    max_confs_plot=max_confs)

        return confviz

    @timing
    def plot_cost_over_time(self, traj, validator):
        path = os.path.join(self.output, 'cost_over_time.png')
        self.logger.info("... cost over time")
        self.plotter.plot_cost_over_time(self.validated_rh, traj, output=path,
                                         validator=validator)
        return path

    @timing
    def plot_algorithm_footprint(self, algorithms=None, density=200, purity=0.95):
        if not algorithms:
            algorithms = {self.default: "default", self.incumbent: "incumbent"}
        self.logger.info("... algorithm footprints for: {}".format(", ".join(algorithms.values())))
        footprint = AlgorithmFootprint(self.validated_rh,
                                       self.scenario.feature_dict, algorithms,
                                       self.scenario.cutoff, self.output,
                                       rng=self.rng)
        # Calculate footprints
        #for i in range(100):
        #    for a in algorithms:
        #        footprint.footprint(a, 20, 0.95)

        # Plot footprints
        plots2d = footprint.plot2d()
        plots3d = footprint.plot3d()
        return (plots2d, plots3d)

####################################### FEATURE ANALYSIS #######################################

    def feature_analysis(self,
                         mode,
                         feat_names,
                         ):
        """Use asapys feature analysis.

        Parameters
        ----------
        mode: str
            from [box_violin, correlation, clustering]

        Returns
        -------
        Corresponding plot paths
        """
        self.logger.info("... feature analysis: %s", mode)
        self.feat_analysis = FeatureAnalysis(output_dn=self.output,
                                 scenario=self.scenario,
                                 feat_names=feat_names,
                                 feat_importance=self.feat_importance)

        if mode == 'box_violin':
            return self.feat_analysis.get_box_violin_plots()

        if mode == 'correlation':
            self.feat_analysis.correlation_plot()
            return self.feat_analysis.correlation_plot(imp=False)

        if mode == 'clustering':
            return self.feat_analysis.cluster_instances()<|MERGE_RESOLUTION|>--- conflicted
+++ resolved
@@ -44,15 +44,19 @@
     constructed for cmdline-usage).
     """
 
-<<<<<<< HEAD
-    def __init__(self, original_rh, validated_rh, best_run,
-                 train_test, scenario, validator, output, max_pimp_samples,
-                 fanova_pairwise=True, rng=None):
-=======
-    def __init__(self, original_rh, validated_rh, default, incumbent,
-                 train_test, scenario, validator, pimp, model,
-                 output, max_pimp_samples, fanova_pairwise=True, rng=None):
->>>>>>> 89e6a4d1
+    def __init__(self,
+                 original_rh,
+                 validated_rh,
+                 best_run,
+                 train_test,
+                 scenario,
+                 validator,
+                 pimp,
+                 model,
+                 output,
+                 max_pimp_samples,
+                 fanova_pairwise=True,
+                 rng=None):
         """
         Parameters
         ----------
@@ -251,7 +255,6 @@
         if self.train_test:
             # Distinction between train and test
             # Create table
-<<<<<<< HEAD
             array = np.array([[round(def_par10[0], dec_place),
                                round(inc_par10[0], dec_place),
                                round(def_par10[1], dec_place),
@@ -265,16 +268,6 @@
                                "{}/{}".format(def_timeout[1][0], def_timeout[1][1]),
                                "{}/{}".format(inc_timeout[1][0], inc_timeout[1][1])
                                ]])
-=======
-            array = np.array([
-                [round(def_par10[0], dec_place), round(inc_par10[0], dec_place),
-                 round(def_par10[1], dec_place), round(inc_par10[1], dec_place)],
-                [round(def_par1[0], dec_place), round(inc_par1[0], dec_place),
-                 round(def_par1[1], dec_place), round(inc_par1[1], dec_place)],
-                ["{}/{}".format(def_timeout[0][0], def_timeout[0][1]), "{}/{}".format(inc_timeout[0][0], inc_timeout[0][1]),
-                 "{}/{}".format(def_timeout[1][0], def_timeout[1][1]),  "{}/{}".format(inc_timeout[1][0], inc_timeout[1][1])
-                 ]])
->>>>>>> 89e6a4d1
             df = DataFrame(data=array, index=['PAR10', 'PAR1', 'Timeouts'],
                            columns=['Default', 'Incumbent', 'Default', 'Incumbent'])
             table = df.to_html()
@@ -444,13 +437,8 @@
 
     def local_epm_plots(self):
         plots = OrderedDict([])
-<<<<<<< HEAD
-        self.parameter_importance("lpi", self.incumbent, self.output, num_params=3)
+        self.parameter_importance("lpi", self.incumbent, self.output)
         for p, i in [(k, v) for k, v in sorted(self.param_imp['lpi'].items(),
-=======
-        self.parameter_importance("lpi", self.incumbent, self.output)
-        for p, i in [(k, v * 100) for k, v in sorted(self.pimp.evaluator.evaluated_parameter_importance.items(),
->>>>>>> 89e6a4d1
                             key=operator.itemgetter(1), reverse=True) if v > 0.05]:
             plots[p] = os.path.join(self.output, 'lpi', p + '.png')
         return plots
