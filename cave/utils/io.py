--- conflicted
+++ resolved
@@ -37,14 +37,12 @@
         logger.warning("To activate png-export, please follow "
                        "instructions on CAVE's GitHub (install "
                        "selenium and phantomjs-prebuilt).")
-<<<<<<< HEAD
     except (SystemError) as err:
         logger.exception("Exporting failed with message \"%s\"", err)
-        logger.warning("This issue is known, but not yet solved. However it seems to appear with too few data-points.")
-=======
+        logger.warning("This issue is known, but not yet solved. However it seems to appear with too few data-points. "
+                       "Feel free to report your example on https://github.com/automl/CAVE/issues.")
     except Exception as err:
         logger.exception("Exporting failed with message \"%s\"", err)
->>>>>>> 233d3af0
 
 
 def load_csv_to_pandaframe(csv_path, logger, apply_numeric=True, delimiter=','):
