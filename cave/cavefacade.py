--- conflicted
+++ resolved
@@ -44,28 +44,16 @@
 
 
 class CAVE(object):
-<<<<<<< HEAD
-
     def __init__(self,
                  folders: typing.List[str],
                  output_dir: str,
-                 ta_exec_dir: str='.',
+                 ta_exec_dir: typing.List[str],
                  file_format: str='SMAC3',
+                 validation_format='NONE',
                  validation_method: str='epm',
                  pimp_max_samples: int=-1,
                  fanova_pairwise: bool=True,
                  seed: int=42):
-=======
-    """
-    """
-
-    def __init__(self, folders: typing.List[str], output: str,
-                 ta_exec_dir: str='.', file_format='SMAC3',
-                 validation_format='NONE',
-                 missing_data_method: str='epm',
-                 max_pimp_samples: int=-1, fanova_pairwise=True,
-                 pimp_sort_table_by="average", seed=None):
->>>>>>> 41d8eab3
         """
         Initialize CAVE facade to handle analyzing, plotting and building the report-page easily.
         During initialization, the analysis-infrastructure is built and the data is validated, the overall best
@@ -134,13 +122,8 @@
         for ta_exec_dir, folder in zip(ta_exec_dir, folders):
             try:
                 self.logger.debug("Collecting data from %s.", folder)
-<<<<<<< HEAD
-                self.runs.append(ConfiguratorRun(folder, ta_exec_dir, file_format=file_format))
-=======
-                self.runs.append(ConfiguratorRun(folder, ta_exec_dir,
-                                                 file_format=file_format,
+                self.runs.append(ConfiguratorRun(folder, ta_exec_dir, file_format=file_format,
                                                  validation_format=validation_format))
->>>>>>> 41d8eab3
             except Exception as err:
                 self.logger.warning("Folder %s could with ta_exec_dir %s not be loaded, failed with error message: %s",
                                     folder, ta_exec_dir, err)
@@ -334,7 +317,10 @@
         d = self.website["Performance Analysis"] = OrderedDict()
 
         if performance:
-            performance_table = self.analyzer.create_performance_table(self.default, self.incumbent, self.epm_rh)
+            instances = [i for i in self.scenario.train_insts + self.scenario.test_insts if i]
+            oracle = self.analyzer.get_oracle([r.original_runhistory for r in self.runs], instances, self.validated_rh)
+            performance_table = self.analyzer.create_performance_table(self.default, self.incumbent,
+                                                                       self.epm_rh, oracle)
             d["Performance Table"] = {"table": performance_table}
 
         if cdf:
@@ -348,31 +334,17 @@
                 d["Scatterplot"] = {"figure": scatter_paths}
             self.build_website()
 
-<<<<<<< HEAD
-        if algo_footprint and self.scenario.feature_array is not None:
-            # TODO replace by exception: and self.scenario.feature_dict:
-            algorithms = OrderedDict([(self.default, "default"), (self.incumbent, "incumbent")])
+        if algo_footprint and self.scenario.feature_dict:
+            algorithms = [(self.default, "default"), (self.incumbent, "incumbent")]
 
             algo_footprint_plots = self.analyzer.plot_algorithm_footprint(self.epm_rh, algorithms)
             d["Algorithm Footprints"] = OrderedDict()
-            p_2d = algo_footprint_plots[0]
-            p_3d = algo_footprint_plots[1]
-            header = "Default vs Incumbent 2d"
-            d["Algorithm Footprints"][header] = {"figure": p_2d}
-=======
-        if algo_footprint and self.scenario.feature_dict:
-            algorithms = [(self.default, "default"), (self.incumbent, "incumbent")]
-
-            algo_footprint_plots = self.analyzer.plot_algorithm_footprint(algorithms)
-            self.website["Performance Analysis"]["Algorithm Footprints"] = OrderedDict()
 
             # Interactive bokeh-plot
             script, div = algo_footprint_plots[0]
-            self.website["Performance Analysis"]["Algorithm Footprints"]["Interactive Algorithm Footprint"] = {
-                "bokeh" : (script, div)}
+            d["Algorithm Footprints"]["Interactive Algorithm Footprint"] = {"bokeh" : (script, div)}
 
             p_3d = algo_footprint_plots[1]
->>>>>>> 41d8eab3
             for plots in p_3d:
                 header = os.path.splitext(os.path.split(plots[0])[1])[0][10:-2]
                 header = header[0].upper() + header[1:].replace('_', ' ')
