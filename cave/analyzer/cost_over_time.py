import os
import logging
from typing import List, Union
from collections import OrderedDict, namedtuple
import itertools

import numpy as np

from smac.configspace import convert_configurations_to_array
from smac.epm.rf_with_instances import RandomForestWithInstances
from smac.optimizer.objective import _cost
from smac.runhistory.runhistory2epm import RunHistory2EPM4Cost
from smac.runhistory.runhistory import RunHistory
from smac.utils.util_funcs import get_types
from smac.utils.validate import Validator
from smac.optimizer.objective import average_cost

from cave.utils.io import export_bokeh
from cave.utils.hpbandster2smac import HpBandSter2SMAC
from cave.reader.configurator_run import ConfiguratorRun
from cave.analyzer.base_analyzer import BaseAnalyzer
from cave.utils.bokeh_routines import get_checkbox

from bokeh.plotting import figure, ColumnDataSource, show
from bokeh.embed import components
from bokeh.models import HoverTool, Range1d, Legend, CustomJS
from bokeh.models.sources import CDSView
from bokeh.models.filters import GroupFilter
from bokeh.io import output_notebook
from bokeh.palettes import Dark2_5
from bokeh.layouts import column, row, widgetbox


Line = namedtuple('Line', ['name', 'time', 'mean', 'upper', 'lower', 'config'])

class CostOverTime(BaseAnalyzer):

    def __init__(self,
                 scenario,
                 output_dir,
                 rh: RunHistory,
                 runs: List[ConfiguratorRun],
                 block_epm: bool=False,
                 bohb_result=None,
                 average_over_runs: bool=True,
                 output_fn: str="performance_over_time.png",
                 validator: Union[None, Validator]=None):
        """ Plot performance over time, using all trajectory entries
            where max_time = max(wallclock_limit, the highest recorded time)

            Parameters
            ----------
            scenario: smac.scenario.scenario.Scenario
                scenario object with necessary information
            output_dir: str
                output-directory for smac-object
            rh: smac.runhistory.runhistory.RunHistory
                runhistory to use
            runs: List[ConfiguratorRun]
                list of configurator-runs
            block_epm: bool
                if block_epm, only use given runs to estimate cost
            average_over_runs: bool
                if True, average over plots. if False, all runs are treated individually with checkboxes
            output_fn: str
                path to output-png for this analysis
            validator: Validator or None
                if given, use this epm to estimate costs for the individual incumbents (EPM)
        """

        self.logger = logging.getLogger(self.__module__ + '.' + self.__class__.__name__)

        self.scenario = scenario
        self.output_dir = output_dir
        self.rh = rh
        self.runs = runs
        self.bohb_result = bohb_result
        self.block_epm = block_epm
        self.average_over_runs = average_over_runs
        self.output_fn =output_fn
        self.validator = validator

        self.logger.debug("Initialized CostOverTime with %d runs, output to \"%s\"", len(self.runs), self.output_dir)

        # Will be set during execution:
        self.script, self.div = None, None  # Bokeh for standalone html
        self.plots = []                     # List with paths to '.png's
        self.bokeh_plot = None              # Bokeh plot object

        self._plot(self.rh, self.runs, self.output_fn, self.validator)

    def _get_mean_var_time(self, validator, traj, use_epm, rh):
        """
        Parameters
        ----------
        validator: Validator
            validator (smac-based)
        traj: List[Configuraton]
            trajectory to set in validator
        use_epm: bool
            validated or not (no need to use epm if validated)
        rh: RunHistory
            ??

        Returns
        -------
        mean, var

        times: List[float]
            times to plot (x-values)
        configs

        """
        # TODO kinda important: docstrings, what is this function doing?
        validator.traj = traj  # set trajectory
        time, configs = [], []

        if use_epm and not self.block_epm:
            for entry in traj:
                time.append(entry["wallclock_time"])
                configs.append(entry["incumbent"])
                # self.logger.debug('Time: %d Runs: %d', time[-1], len(rh.get_runs_for_config(configs[-1])))

            self.logger.debug("Using %d samples (%d distinct) from trajectory.", len(time), len(set(configs)))

            # Initialize EPM
            if validator.epm:  # not log as validator epm is trained on cost, not log cost
                epm = validator.epm
            else:
                self.logger.debug("No EPM passed! Training new one from runhistory.")
                # Train random forest and transform training data (from given rh)
                # Not using validator because we want to plot uncertainties
                rh2epm = RunHistory2EPM4Cost(num_params=len(self.scenario.cs.get_hyperparameters()), scenario=self.scenario)
                X, y = rh2epm.transform(rh)
                self.logger.debug("Training model with data of shape X: %s, y: %s", str(X.shape), str(y.shape))

                types, bounds = get_types(self.scenario.cs, self.scenario.feature_array)
                epm = RandomForestWithInstances(types=types,
                                                bounds=bounds,
                                                instance_features=self.scenario.feature_array,
                                                # seed=self.rng.randint(MAXINT),
                                                ratio_features=1.0)
                epm.train(X, y)
            config_array = convert_configurations_to_array(configs)
            mean, var = epm.predict_marginalized_over_instances(config_array)
            var = np.zeros(mean.shape)
            # We don't want to show the uncertainty of the model but uncertainty over multiple optimizer runs
            # This variance is computed in an outer loop.
        else:
            mean, var = [], []
            for entry in traj:
                self.logger.debug(entry)
                time.append(entry["wallclock_time"])
                configs.append(entry["incumbent"])
                costs = _cost(configs[-1], rh, rh.get_runs_for_config(configs[-1]))
                # self.logger.debug(len(costs), time[-1]
                if not costs:
                    time.pop()
                else:
                    mean.append(np.mean(costs))
                    var.append(0)  # No variance over instances
            mean, var = np.array(mean).reshape(-1, 1), np.array(var).reshape(-1, 1)
        return mean, var, time, configs

    def _get_avg(self, validator, runs, rh):
        # If there is more than one run, we average over the runs
        means, times = [], []
        for run in runs:
            # Ignore variances as we plot variance over runs
            mean, _, time, _ = self._get_mean_var_time(validator, run.traj, not run.validated_runhistory, rh)
            means.append(mean.flatten())
            times.append(time)
        all_times = np.array(sorted([a for b in times for a in b]))  # flatten times
        means = np.array(means)
        times = np.array(times)
        at = [0 for _ in runs]      # keep track at which timestep each trajectory is
        m = [np.nan for _ in runs]  # used to compute the mean over the timesteps
        mean  = np.ones((len(all_times), 1)) * -1
        var, upper, lower = np.copy(mean), np.copy(mean), np.copy(mean)
        for time_idx, t in enumerate(all_times):
            for traj_idx, entry_idx in enumerate(at):
                try:
                    if t == times[traj_idx][entry_idx]:
                        m[traj_idx] = means[traj_idx][entry_idx]
                        at[traj_idx] += 1
                except IndexError:
                    pass  # Reached the end of one trajectory. No need to check it further
            # var[time_idx][0] = np.nanvar(m)
            u, l, m_ = np.nanpercentile(m, 75), np.nanpercentile(m, 25), np.nanpercentile(m, 50)
            # self.logger.debug((mean[time_idx][0] + np.sqrt(var[time_idx][0]), mean[time_idx][0],
            #                    mean[time_idx][0] - np.sqrt(var[time_idx][0])))
            # self.logger.debug((l, m_, u))
            upper[time_idx][0] = u
            mean[time_idx][0] = m_
            lower[time_idx][0] = l

        mean = mean[:, 0]
        upper = upper[:, 0]
        lower = lower[:, 0]

        # Determine clipping point for y-axis from lowest legal value
        clip_y_lower = False
        if self.scenario.run_obj == 'runtime':  # y-axis on log -> clip plot
            clip_y_lower = min(list(lower[lower > 0]) + list(mean)) * 0.8
            lower[lower <= 0] = clip_y_lower * 0.9
        #if clip_y_lower:
        #    p.y_range = Range1d(clip_y_lower, 1.2 * max(upper))

        return Line('average', all_times, mean, upper, lower, [None for _ in range(len(mean))])

    def _get_all_runs(self, validator, runs, rh):
        """
        get a list of Line-objects
        """
        lines = []
        # TODO add configs to tooltips (first to data)
        for run in runs:
            validated = True if run.validated_runhistory else False
            mean, var, time, configs = self._get_mean_var_time(validator, run.traj, not validated, run.combined_runhistory)
            mean = mean[:, 0]

            # doubling for step-effect TODO if step works with hover in bokeh, consider changing this
            time_double = [t for sub in zip(time, time) for t in sub][1:-1]
            mean_double = [t for sub in zip(mean, mean) for t in sub][:-2]
            lines.append(Line(os.path.basename(run.folder), time_double, mean_double, mean_double, mean_double, configs))
        return lines

    def _get_bohb_avg(self, validator, runs, rh):
        if len(runs) > 1 and self.bohb_result:
            # Add bohb-specific line
            # Get collective rh
            rh_bohb = RunHistory(average_cost)
            for run in runs:
                rh_bohb.update(run.combined_runhistory)
            self.logger.debug(rh_bohb.data)
            # Get collective trajectory
            traj = HpBandSter2SMAC().get_trajectory(self.bohb_result, '', self.scenario, rh_bohb)
            self.logger.debug(traj)
            mean, time, configs = [], [], []
            traj_dict = self.bohb_result.get_incumbent_trajectory()

            mean, _, time, configs = self._get_mean_var_time(validator, traj, False, rh_bohb)

            configs, time, budget, mean = traj_dict['config_ids'],  traj_dict['times_finished'], traj_dict['budgets'], traj_dict['losses']
            time_double = [t for sub in zip(time, time) for t in sub][1:-1]
            mean_double = [t for sub in zip(mean, mean) for t in sub][:-2]
            configs_double = [c for sub in zip(configs, configs) for c in sub][1:-1]
            return Line('all_budgets', time_double, mean_double, mean_double, mean_double, configs_double)

    def _plot(self, rh, runs, output_fn, validator):
        """
        Plot performance over time, using all trajectory entries.
        max_time denotes max(wallclock_limit, highest recorded time).
        """
<<<<<<< HEAD
        # Add lines to be plotted to lines (key-values must be zippable)
        lines = []
=======
        validated = True if all([r.validated_runhistory for r in runs]) else False

        if len(runs) > 1:
            # If there is more than one run, we average over the runs
            means, times = [], []
            for run in runs:
                # Ignore variances as we plot variance over runs
                mean, _, time = self._get_mean_var_time(validator, run.traj, not run.validated_runhistory, rh)
                means.append(mean.flatten())
                times.append(time)
            all_times = np.array(sorted([a for b in times for a in b]))  # flatten times
            means = np.array(means)
            times = np.array(times)
            at = [0 for _ in runs]      # keep track at which timestep each trajectory is
            m = [np.nan for _ in runs]  # used to compute the mean over the timesteps
            mean  = np.ones((len(all_times), 1)) * -1
            var   = np.ones((len(all_times), 1)) * -1
            upper = np.ones((len(all_times), 1)) * -1
            lower = np.ones((len(all_times), 1)) * -1
            for time_idx, t in enumerate(all_times):
                for traj_idx, entry_idx in enumerate(at):
                    try:
                        if t == times[traj_idx][entry_idx]:
                            m[traj_idx] = means[traj_idx][entry_idx]
                            at[traj_idx] += 1
                    except IndexError:
                        pass  # Reached the end of one trajectory. No need to check it further
                # var[time_idx][0] = np.nanvar(m)
                u, l, m_ = np.nanpercentile(m, 75), np.nanpercentile(m, 25), np.nanpercentile(m, 50)
                # self.logger.debug((mean[time_idx][0] + np.sqrt(var[time_idx][0]), mean[time_idx][0],
                #                    mean[time_idx][0] - np.sqrt(var[time_idx][0])))
                # self.logger.debug((l, m_, u))
                upper[time_idx][0] = u
                mean[time_idx][0] = m_
                lower[time_idx][0] = l
            time = all_times
        else:  # no new statistics computation necessary
            mean, var, time = self._get_mean_var_time(validator, runs[0].traj, not validated, rh)
            upper = lower = mean

        mean = mean[:, 0]
        uncertainty_upper = upper[:, 0]
        uncertainty_lower = lower[:, 0]
>>>>>>> 6af1546d

        # Get plotting data and create CDS
        if self.bohb_result:
            lines.append(self._get_bohb_avg(validator, runs, rh))
        else:
            lines.append(self._get_avg(validator, runs, rh))
        lines.extend(self._get_all_runs(validator, runs, rh))

        data = {'name' : [], 'time' : [], 'mean' : [], 'upper' : [], 'lower' : []}
        hp_names = self.scenario.cs.get_hyperparameter_names()
        for p in hp_names:
            data[p] = []
        for line in lines:
            for t, m, u, l, c in zip(line.time, line.mean, line.upper, line.lower, line.config):
                data['name'].append(line.name)
                data['time'].append(t)
                data['mean'].append(m)
                data['upper'].append(u)
                data['lower'].append(l)
                for p in hp_names:
                    data[p].append(c[p] if (c and p in c) else 'inactive')
        source = ColumnDataSource(data=data)


        # Create plot
        self.logger.info(data)
        y_label = 'estimated {}'.format(self.scenario.run_obj if self.scenario.run_obj != 'quality' else 'cost')
        p = figure(plot_width=700, plot_height=500, tools=['save', 'box_zoom', 'wheel_zoom', 'reset'],
                   x_range=Range1d(max(min(source.data['time']), 1), max(source.data['time'])),
                   x_axis_type='log',
                   y_axis_type='log' if self.scenario.run_obj == 'runtime' else 'linear',
                   x_axis_label='time (sec)',
                   y_axis_label=y_label,
                   title="Cost over time")


        colors = itertools.cycle(Dark2_5)
        renderers = []
        legend_it = []
        for line, color in zip(lines, colors):
            # CDSview w GroupFilter
            name = line.name
            view = CDSView(source=source, filters=[GroupFilter(column_name='name', group=str(name))])
            renderers.append([p.line('time', 'mean',
                                    source=source, view=view,
                                    line_color=color,
                                    visible=True)])

            # Add to legend
            legend_it.append((name, renderers[-1]))

            self.logger.debug(renderers)
            if name == 'average':
                # Fill area (uncertainty)
                # Defined as sequence of coordinates, so for step-effect double and arange accordingly ([(t0, v0), (t1, v0), (t1, v1), ... (tn, vn-1)])
                band_x = np.append(line.time, line.time[::-1])
                band_y = np.append(line.lower, line.upper[::-1])
                renderers[-1].extend([p.patch(band_x, band_y, color='#7570B3', fill_alpha=0.2)])

        # Tooltips
        tooltips = [("estimated performance", "@mean"),
                    ("at-time", "@time")]
        p.add_tools(HoverTool(renderers=[i for s in renderers for i in s], tooltips=tooltips,))
        # MAKE hovertips stay fixed in position
        #                      callback=CustomJS(code="""
        # var tooltips = document.getElementsByClassName("bk-tooltip");
        # for (var i = 0, len = tooltips.length; i < len; i ++) {
        #     tooltips[i].style.top = ""; // unset what bokeh.js sets
        #     tooltips[i].style.left = "";
        #     tooltips[i].style.bottom = "0px";
        #     tooltips[i].style.left = "0px";
        # }
        # """)))

        # TODO optional: activate different tooltips for different renderers, doesn't work properly
        #tooltips_configs = tooltips[:] + [(p, '@'+p) for p in hp_names]
        #if 'average' in [l.name for l in lines]:
        #    p.add_tools(HoverTool(renderers=[renderers[0]], tooltips=tooltips_avg   ))#, mode='vline'))

        # Wrap renderers in nested lists for checkbox-code
        checkbox, select_all, select_none = get_checkbox(renderers, [l[0] for l in legend_it])


        # Tilt tick labels and configure axis labels
        p.xaxis.major_label_orientation = 3/4

        p.xaxis.axis_label_text_font_size = p.yaxis.axis_label_text_font_size = "15pt"
        p.xaxis.major_label_text_font_size = p.yaxis.major_label_text_font_size = "12pt"
        p.title.text_font_size = "15pt"

        legend = Legend(items=legend_it,
                        location='bottom_left', #(0, -60),
                        label_text_font_size="8pt")
        legend.click_policy="hide"

        p.add_layout(legend, 'right')

        # Assign objects and save png's
        layout = row(p, column(widgetbox(checkbox, width=100),
                               row(widgetbox(select_all, width=50), widgetbox(select_none, width=50))))
        self.script, self.div = components(layout)
        self.bokeh_plot = layout
        output_path = os.path.join(self.output_dir, output_fn)
        export_bokeh(p, output_path, self.logger)
        self.plots.append(output_path)

    def get_html(self, d=None, tooltip=None):
        if d is not None:
            d["bokeh"] = (self.script, self.div)
            d["tooltip"] = tooltip
        return self.script, self.div

    def get_plots(self):
        return self.plots

    def get_jupyter(self):
        output_notebook()
        show(self.bokeh_plot)<|MERGE_RESOLUTION|>--- conflicted
+++ resolved
@@ -149,7 +149,7 @@
         else:
             mean, var = [], []
             for entry in traj:
-                self.logger.debug(entry)
+                #self.logger.debug(entry)
                 time.append(entry["wallclock_time"])
                 configs.append(entry["incumbent"])
                 costs = _cost(configs[-1], rh, rh.get_runs_for_config(configs[-1]))
@@ -232,19 +232,19 @@
             rh_bohb = RunHistory(average_cost)
             for run in runs:
                 rh_bohb.update(run.combined_runhistory)
-            self.logger.debug(rh_bohb.data)
+            #self.logger.debug(rh_bohb.data)
             # Get collective trajectory
             traj = HpBandSter2SMAC().get_trajectory(self.bohb_result, '', self.scenario, rh_bohb)
-            self.logger.debug(traj)
+            #self.logger.debug(traj)
             mean, time, configs = [], [], []
             traj_dict = self.bohb_result.get_incumbent_trajectory()
 
             mean, _, time, configs = self._get_mean_var_time(validator, traj, False, rh_bohb)
 
             configs, time, budget, mean = traj_dict['config_ids'],  traj_dict['times_finished'], traj_dict['budgets'], traj_dict['losses']
-            time_double = [t for sub in zip(time, time) for t in sub][1:-1]
-            mean_double = [t for sub in zip(mean, mean) for t in sub][:-2]
-            configs_double = [c for sub in zip(configs, configs) for c in sub][1:-1]
+            time_double = [t for sub in zip(time, time) for t in sub][1:]
+            mean_double = [t for sub in zip(mean, mean) for t in sub][:-1]
+            configs_double = [c for sub in zip(configs, configs) for c in sub][:-1]
             return Line('all_budgets', time_double, mean_double, mean_double, mean_double, configs_double)
 
     def _plot(self, rh, runs, output_fn, validator):
@@ -252,54 +252,8 @@
         Plot performance over time, using all trajectory entries.
         max_time denotes max(wallclock_limit, highest recorded time).
         """
-<<<<<<< HEAD
         # Add lines to be plotted to lines (key-values must be zippable)
         lines = []
-=======
-        validated = True if all([r.validated_runhistory for r in runs]) else False
-
-        if len(runs) > 1:
-            # If there is more than one run, we average over the runs
-            means, times = [], []
-            for run in runs:
-                # Ignore variances as we plot variance over runs
-                mean, _, time = self._get_mean_var_time(validator, run.traj, not run.validated_runhistory, rh)
-                means.append(mean.flatten())
-                times.append(time)
-            all_times = np.array(sorted([a for b in times for a in b]))  # flatten times
-            means = np.array(means)
-            times = np.array(times)
-            at = [0 for _ in runs]      # keep track at which timestep each trajectory is
-            m = [np.nan for _ in runs]  # used to compute the mean over the timesteps
-            mean  = np.ones((len(all_times), 1)) * -1
-            var   = np.ones((len(all_times), 1)) * -1
-            upper = np.ones((len(all_times), 1)) * -1
-            lower = np.ones((len(all_times), 1)) * -1
-            for time_idx, t in enumerate(all_times):
-                for traj_idx, entry_idx in enumerate(at):
-                    try:
-                        if t == times[traj_idx][entry_idx]:
-                            m[traj_idx] = means[traj_idx][entry_idx]
-                            at[traj_idx] += 1
-                    except IndexError:
-                        pass  # Reached the end of one trajectory. No need to check it further
-                # var[time_idx][0] = np.nanvar(m)
-                u, l, m_ = np.nanpercentile(m, 75), np.nanpercentile(m, 25), np.nanpercentile(m, 50)
-                # self.logger.debug((mean[time_idx][0] + np.sqrt(var[time_idx][0]), mean[time_idx][0],
-                #                    mean[time_idx][0] - np.sqrt(var[time_idx][0])))
-                # self.logger.debug((l, m_, u))
-                upper[time_idx][0] = u
-                mean[time_idx][0] = m_
-                lower[time_idx][0] = l
-            time = all_times
-        else:  # no new statistics computation necessary
-            mean, var, time = self._get_mean_var_time(validator, runs[0].traj, not validated, rh)
-            upper = lower = mean
-
-        mean = mean[:, 0]
-        uncertainty_upper = upper[:, 0]
-        uncertainty_lower = lower[:, 0]
->>>>>>> 6af1546d
 
         # Get plotting data and create CDS
         if self.bohb_result:
@@ -326,9 +280,11 @@
 
         # Create plot
         self.logger.info(data)
+        x_range = Range1d(min(source.data['time']),
+                          max(source.data['time']))
         y_label = 'estimated {}'.format(self.scenario.run_obj if self.scenario.run_obj != 'quality' else 'cost')
-        p = figure(plot_width=700, plot_height=500, tools=['save', 'box_zoom', 'wheel_zoom', 'reset'],
-                   x_range=Range1d(max(min(source.data['time']), 1), max(source.data['time'])),
+        p = figure(plot_width=700, plot_height=500, tools=['save', 'pan', 'box_zoom', 'wheel_zoom', 'reset'],
+                   x_range=x_range,
                    x_axis_type='log',
                    y_axis_type='log' if self.scenario.run_obj == 'runtime' else 'linear',
                    x_axis_label='time (sec)',
@@ -351,7 +307,6 @@
             # Add to legend
             legend_it.append((name, renderers[-1]))
 
-            self.logger.debug(renderers)
             if name == 'average':
                 # Fill area (uncertainty)
                 # Defined as sequence of coordinates, so for step-effect double and arange accordingly ([(t0, v0), (t1, v0), (t1, v1), ... (tn, vn-1)])
