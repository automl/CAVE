import logging
import os
import shutil
import tempfile
from collections import OrderedDict
from typing import List
from collections import OrderedDict

from numpy.random.mtrand import RandomState
from smac.runhistory.runhistory import RunHistory, DataOrigin

from cave.reader.configurator_run import ConfiguratorRun
from cave.reader.conversion.csv2smac import CSV2SMAC
from cave.reader.conversion.hpbandster2smac import HpBandSter2SMAC
from cave.utils.helpers import combine_trajectories, load_default_options, detect_fileformat
from cave.utils.apt_helpers.refitting_routine import apt_refit

class RunsContainer(object):

    def __init__(self,
                 folders,
                 ta_exec_dirs=None,
                 output_dir=None,
                 file_format=None,
                 validation_format=None,
                 analyzing_options=None,
                 autopytorch=None,
                 ):
        """
        Reads in optimizer runs. Converts data if necessary.

        SMAC3's RunHistory supports budgets from 0.12.0, so this container will by default keep one ConfiguratorRun per
        folder (assuming folders are parallel runs). Budgets are integrated in RunHistories per conversion.
        The RunHistory object provides an easy way to aggregate over parallel runs or budgets.

        The data is organized in self.data as {folder_name : ConfiguratorRun}.
        Aggregated or reduced ConfiguratorRuns are cached by their identifier (needs to be unique from context!)
          in self.cache as {identifier : ConfiguratorRun},-

        In the internal data-management there are three types of runhistories: *original*, *validated* and *epm*.
        They are saved in and provided by the ConfiguratorRuns

        * *original_rh* contain only runs that have been gathered during the optimization-process.
        * *validated_rh* may contain original runs, but also data that was not gathered iteratively during the
          optimization, but systematically through external validation of interesting configurations.
          Important: NO ESTIMATED RUNS IN `validated` RUNHISTORIES!
        * *epm_rh* contain runs that are gathered through empirical performance models.

        Runhistories are organized as follows:

        * each ConfiguratorRun has an *original_runhistory*- and a *combined_runhistory*-attribute
        * if available, each ConfiguratorRun's *validated_runhistory* contains
          a runhistory with validation-data gathered after the optimization
        * *combined_runhistory* always contains as many real runs as possible


        Parameters
        ----------
        folders: List[str]
            list of folders to read in
        ta_exec_dirs: List[str]
            optional, list of execution directories for target-algorithms (to find filepaths, etc.). If you're not sure,
            just set to current working directory (which it is by default).
        output_dir: str
            directory for output (temporary directory if not set)
        file_format: str
            from [SMAC2, SMAC3, BOHB, CSV] defines what file-format the optimizer result is in.
        validation_format: str
            from [SMAC2, SMAC3, BOHB, CSV] defines what file-format validation data is in.
        autopytorch: AutoNet
            optional autopytorch-instance to refit and evaluate
        """
        ################################################################################################################
        #  Initialize and find suitable parameters                                                                     #
        ################################################################################################################
        self.logger = logging.getLogger(self.__module__ + '.' + self.__class__.__name__)

        self.folders = folders
        ta_exec_dirs = ta_exec_dirs if ta_exec_dirs else ['.']
        self.ta_exec_dirs = [ta_exec_dirs[0] for _ in range(len(folders))] if len(ta_exec_dirs) == 1 else ta_exec_dirs
        # Fix wrong input to ta_exec_dir
        if len(self.folders) < len(self.ta_exec_dirs):
            raise ValueError("ta_exec_dirs (# {}) compared to the number of folders ({})".format(
                                len(self.ta_exec_dirs), len(self.folders)))

        self.output_dir = output_dir if output_dir else tempfile.mkdtemp()

        if file_format.upper() == "AUTO":
            file_format = detect_fileformat(folders=self.folders)
            self.logger.info("Format of input detected automatically: %s", file_format)
        self.file_format = file_format
        self.validation_format = validation_format

        self.analyzing_options = load_default_options(analyzing_options, file_format)

        # Main focus on this mapping pRun2budget2data:
        self.data = OrderedDict()   # mapping parallel runs to their budgets
        self.cache = OrderedDict()  # Reuse already generated ConfiguratorRuns

        ################################################################################################################
        #  Convert if necessary, determine what folders and what budgets                                               #
        ################################################################################################################
        # Both budgets and folders have "None" in the key-list for the aggregation over all available budgets/folders
<<<<<<< HEAD
        self.budgets = [None]
        if self.file_format == 'BOHB' or self.file_format == 'APT':
            self.logger.debug("Converting %d BOHB folders to SMAC-format", len(folders))
            hpbandster2smac = HpBandSter2SMAC()
            # Convert m BOHB-folders to m + n SMAC-folders
            # TODO make compatible with hpbandster
            self.folder2result, self.folder2budgets = hpbandster2smac.convert(self.folders,
                                                                              output_dir=self.output_dir)
            self.budgets.extend(list(self.folder2result.values())[0].HB_config['budgets'])
            #if "DEBUG" in self.verbose_level:
            #    for f in folders:
            #        debug_f = os.path.join(output_dir, 'debug', os.path.basename(f))
            #        shutil.rmtree(debug_f, ignore_errors=True)
            #        shutil.copytree(f, debug_f)
        else:
            self.folder2budgets = {f : {None : f} for f in self.folders}

        ##########################################################################################
        #  Read in folders, where folders are parallel runs and for each parallel-run/budget     #
        #  combination there is one ConfiguratorRun-object (they can be easily aggregated)       #
        ##########################################################################################
        self.logger.debug("Reading in folders: %s with ta_exec_dirs: %s", str(folders), str(self.ta_exec_dirs))
        for f, ta_exec_dir in zip(self.folders, self.ta_exec_dirs):  # Iterating over parallel runs
            self.logger.debug("--Processing folder \"{}\" (and ta_exec_dir \"{}\")".format(f, ta_exec_dir))
            self.pRun2budget[f] = {}
            for b, path in self.folder2budgets[f].items():
                self.logger.debug("----Processing budget \"{}\" (and path: \"{}\")".format(b, path))
                # Using folder of (converted) data here
                try:
                    cr = ConfiguratorRun.from_folder(path,
                                                     ta_exec_dir,
                                                     self.analyzing_options,
                                                     file_format=self.file_format,
                                                     validation_format=self.validation_format,
                                                     budget=b,
                                                     output_dir = self.output_dir)
                except Exception as err:
                    self.logger.warning("Folder %s could with ta_exec_dir %s not be loaded, failed with error message: %s",
                                        f, ta_exec_dir, err)
                    self.logger.exception(err)
                    continue
                self.pRun2budget[f][b] = cr
                self.runs_list.append(cr)

        self.folders.append(None)
        self.logger.debug("folder2budgets: " + str(self.folder2budgets))
        self.logger.debug("pRun2budget: " + str(self.pRun2budget))

        self.scenario = self.runs_list[0].scenario

        self.autopytorch = autopytorch
        self.tensorboard_results = OrderedDict()  # maps configurations to tensorboard-event-fils

        if not self.get_all_runs():
            raise ValueError("None of the specified folders could be loaded.")
=======
        input_data = {f : {} for f in self.folders}
        if self.file_format == 'BOHB':
            self.logger.debug("Converting %d BOHB folders to SMAC-format", len(folders))
            hpbandster2smac = HpBandSter2SMAC()
            result = hpbandster2smac.convert(self.folders, self.output_dir)
            input_data = result
        elif self.file_format == 'CSV':
            self.logger.debug("Check whether CSV-data needs to be split up (only if budgets are used)")
            csv2smac = CSV2SMAC()
            result = csv2smac.convert(self.folders, self.ta_exec_dirs, self.output_dir)
            input_data = result
            self.ta_exec_dirs = ['.' for _ in range(len(self.folders))]

        ################################################################################################################
        #  Read in folders, where folders are parallel runs and for each parallel-run                                  #
        #  there is one ConfiguratorRun-object (they can be easily aggregated)                                         #
        ################################################################################################################
        self.logger.debug("Reading in folders: %s with ta_exec_dirs: %s", str(self.folders), str(self.ta_exec_dirs))
        for f, ta_exec_dir in zip(self.folders, self.ta_exec_dirs):  # Iterating over parallel runs
            self.logger.debug("--Processing folder \"{}\" (and ta_exec_dir \"{}\")".format(f, ta_exec_dir))

            if all([x in input_data[f] for x in ['new_path', 'config_space', 'runhistory', 'scenario', 'trajectory']]):
                # Data has been converted and should therefore be available here
                self.logger.debug('Input data already read in for folder %s', f)
                self.logger.debug(list(input_data[f]['runhistory'].data.items())[:10])
                cr = ConfiguratorRun(
                    scenario=input_data[f].pop('scenario'),
                    original_runhistory=input_data[f].pop('runhistory'),
                    validated_runhistory=input_data[f].pop('validated_runhistory', None),
                    trajectory=input_data[f].pop('trajectory'),
                    options=self.analyzing_options,
                    path_to_folder=input_data[f].pop('new_path'),
                    ta_exec_dir=ta_exec_dir,
                    file_format=file_format,
                    validation_format=validation_format,
                    output_dir=self.output_dir)
                # Any format-specific information
                for k, v in input_data[f].items():
                    cr.share_information[k] = v
            else:
                # Data is in good readable SMAC3-format
                cr = ConfiguratorRun.from_folder(f,
                                                 ta_exec_dir,
                                                 self.analyzing_options,
                                                 file_format=self.file_format,
                                                 validation_format=self.validation_format,
                                                 output_dir = self.output_dir)
            self.data[f] = cr
        self.scenario = list(self.data.values())[0].scenario

>>>>>>> 2e9d4533

    def get_tensorboard_result(self, configuration):
        """ Generate (if necessary) an autopytorch-tensorboard-log of a refitting """
        #if configuration in self.tensorboard_results:
        #    return self.tensorboard_results[configuration]
        #else:
        apt_refit(self.autopytorch, configuration, self.output_dir)

    def __getitem__(self, key):
        """ Return highest budget for given folder. """
        return self.data[key]

<<<<<<< HEAD
    def get_bohb_results(self):
        if self.file_format == "BOHB" or self.file_format == "APT":
            return list(self.folder2result.values())
        else:
            return None
=======
    def get_run(self, folder, budget):
        return self._reduce_cr_to_budget(self.data[folder], [budget])
>>>>>>> 2e9d4533

    def get_all_runs(self):
        return list(self.data.values())

    def get_rng(self):
        return RandomState(42)

    def get_highest_budget(self):
        return max(self.get_budgets()) if self.get_budgets() else None

    def get_budgets(self):
        budgets = set()
        for cr in self.data.values():
            budgets.update(cr.get_budgets())
        budgets = sorted([b for b in budgets if b is not None])
        self.logger.debug("Budgets: " + str(budgets))
<<<<<<< HEAD
        return budgets
=======
        return budgets if len(budgets) > 0 else None
>>>>>>> 2e9d4533

    def get_runs_for_budget(self, target_b):
        runs = [self._reduce_cr_to_budget(cr, [target_b]) for cr in self.get_all_runs()]
        return runs

    def get_folders(self):
        self.logger.debug('Folders: %s', list(self.data.keys()))
        return list(self.data.keys())

    def get_runs_for_folder(self, f):
        return self.data[f]

    def get_aggregated(self, keep_budgets=True, keep_folders=False):
        """ Collapse data-structure along a given "axis".

        Returns
        -------
        aggregated_runs: List[ConfiguratorRun]
            run(s) with aggregated data
        """
        if self.get_budgets() is None:
            keep_budgets = False

        if (not keep_budgets) and (not keep_folders):
            self.logger.debug("Aggregating all runs")
            res = [self._aggregate(self.get_all_runs())]
        elif keep_budgets and not keep_folders:
            self.logger.debug("Aggregating over parallel runs, keeping budgets")
            all_runs = self.get_all_runs()
            res = [self._aggregate([self._reduce_cr_to_budget(cr, [b]) for cr in all_runs]) for b in self.get_budgets()]
            assert len(self.get_budgets()) == len(res)
        elif keep_folders and not keep_budgets:
            res = self.get_all_runs()
        else:
            res = self.get_all_runs()
        self.logger.debug("Aggregated: {}".format(str([r.get_identifier() for r in res])))
        return res

    def _aggregate(self, runs):
        # path_to_folder is the concatenation of all the paths of the individual runs
        path_to_folder = '-'.join(sorted(list(set([r.path_to_folder for r in runs]))))
        # budgets are the union of individual budgets. if they are not the same for all runs (no usecase atm),
        #   they get an additional entry of the hash over the string of the combination to avoid false-positives
        budgets = [r.reduced_to_budgets for r in runs]
        budget_hash = ['budgetmix-%d' % (hash(str(budgets)))] if len(set([frozenset(b) for b in budgets])) != 1 else []
        budgets = [a for b in [x for x in budgets if x is not None] for a in b] + budget_hash

        if ConfiguratorRun.identify(path_to_folder, budgets) in self.cache:
            return self.cache[ConfiguratorRun.identify(path_to_folder, budgets)]

        orig_rh, vali_rh = RunHistory(), RunHistory()
        for run in runs:
            orig_rh.update(run.original_runhistory, origin=DataOrigin.INTERNAL)
            vali_rh.update(run.original_runhistory, origin=DataOrigin.INTERNAL)
            if run.validated_runhistory:
                vali_rh.update(run.validated_runhistory, origin=DataOrigin.EXTERNAL_SAME_INSTANCES)

        for rh_name, rh in [("original", orig_rh),
                            ("validated", vali_rh),
                            ]:
            self.logger.debug('Combined number of %s RunHistory data points: %d '
                              '# Configurations: %d. # Configurator runs: %d',
                              rh_name, len(rh.data), len(rh.get_all_configs()), len(runs))

        traj = combine_trajectories([run.trajectory for run in runs], self.logger)

        new_cr = ConfiguratorRun(runs[0].scenario,
                                 orig_rh,
                                 vali_rh,
                                 traj,
                                 self.analyzing_options,
                                 output_dir=self.output_dir,
                                 path_to_folder=path_to_folder,
                                 reduced_to_budgets=budgets,
                                 )

        self._cache(new_cr)
        return new_cr

    def _reduce_cr_to_budget(self, cr, keep_budgets):
        """Creates a new ConfiguratorRun without all the target algorithm runs that are not in the list of budgets.
        Will affect original, validated and epm-RunHistories as well as Trajectory"""
        if ConfiguratorRun.identify(cr.path_to_folder, keep_budgets) in self.cache:
            return self.cache[ConfiguratorRun.identify(cr.path_to_folder, keep_budgets)]

        def reduce_runhistory(rh, keep_budgets):
            if not isinstance(rh, RunHistory):
                self.logger.debug("This is not a RunHistory: %s", rh)
                return rh
            new_rh = RunHistory()
            for rk, rv in rh.data.items():
                if rk.budget in keep_budgets or rh.ids_config[rk.config_id] in [cr.default]:
                    new_rh.add(config=rh.ids_config[rk.config_id],
                               cost=rv.cost,
                               time=rv.time,
                               status=rv.status,
                               instance_id=rk.instance_id,
                               seed=rk.seed,
                               budget=rk.budget,
                               additional_info=rv.additional_info,
                               origin=rh.external[rk])
            return new_rh

        orig_rh = reduce_runhistory(cr.original_runhistory, keep_budgets)
        vali_rh = reduce_runhistory(cr.validated_runhistory, keep_budgets)
        trajectory = [entry for entry in cr.trajectory if (entry['incumbent'] in orig_rh.config_ids.keys())]

        if any([len(x) == 0 for x in [orig_rh.data, trajectory]]):
            self.logger.debug("Runhistory: %s, Trajectory: %s", str(orig_rh.data), str(trajectory))
            raise ValueError("Reducing to budget {} for ConfiguratorRun {} failed for runhistory or trajectory. Are "
                             "same budgets used for all parallel runs?".format(str(keep_budgets), cr.path_to_folder))

        new_cr = ConfiguratorRun(scenario=cr.scenario,
                                 original_runhistory=orig_rh,
                                 validated_runhistory=vali_rh,
                                 trajectory=trajectory,
                                 options=self.analyzing_options,
                                 output_dir=self.output_dir,
                                 path_to_folder=cr.path_to_folder,
                                 reduced_to_budgets=keep_budgets,
                                 )

        self.logger.debug("Reduced CR %s to CR %s", cr.get_identifier(), new_cr.get_identifier())

        self._cache(cr)

        return new_cr

    def _cache(self, configurator_run):
        self.cache[configurator_run.get_identifier()] = configurator_run<|MERGE_RESOLUTION|>--- conflicted
+++ resolved
@@ -10,6 +10,7 @@
 from smac.runhistory.runhistory import RunHistory, DataOrigin
 
 from cave.reader.configurator_run import ConfiguratorRun
+from cave.reader.conversion.apt2smac import APT2SMAC
 from cave.reader.conversion.csv2smac import CSV2SMAC
 from cave.reader.conversion.hpbandster2smac import HpBandSter2SMAC
 from cave.utils.helpers import combine_trajectories, load_default_options, detect_fileformat
@@ -100,75 +101,19 @@
         ################################################################################################################
         #  Convert if necessary, determine what folders and what budgets                                               #
         ################################################################################################################
-        # Both budgets and folders have "None" in the key-list for the aggregation over all available budgets/folders
-<<<<<<< HEAD
-        self.budgets = [None]
-        if self.file_format == 'BOHB' or self.file_format == 'APT':
-            self.logger.debug("Converting %d BOHB folders to SMAC-format", len(folders))
-            hpbandster2smac = HpBandSter2SMAC()
-            # Convert m BOHB-folders to m + n SMAC-folders
-            # TODO make compatible with hpbandster
-            self.folder2result, self.folder2budgets = hpbandster2smac.convert(self.folders,
-                                                                              output_dir=self.output_dir)
-            self.budgets.extend(list(self.folder2result.values())[0].HB_config['budgets'])
-            #if "DEBUG" in self.verbose_level:
-            #    for f in folders:
-            #        debug_f = os.path.join(output_dir, 'debug', os.path.basename(f))
-            #        shutil.rmtree(debug_f, ignore_errors=True)
-            #        shutil.copytree(f, debug_f)
-        else:
-            self.folder2budgets = {f : {None : f} for f in self.folders}
-
-        ##########################################################################################
-        #  Read in folders, where folders are parallel runs and for each parallel-run/budget     #
-        #  combination there is one ConfiguratorRun-object (they can be easily aggregated)       #
-        ##########################################################################################
-        self.logger.debug("Reading in folders: %s with ta_exec_dirs: %s", str(folders), str(self.ta_exec_dirs))
-        for f, ta_exec_dir in zip(self.folders, self.ta_exec_dirs):  # Iterating over parallel runs
-            self.logger.debug("--Processing folder \"{}\" (and ta_exec_dir \"{}\")".format(f, ta_exec_dir))
-            self.pRun2budget[f] = {}
-            for b, path in self.folder2budgets[f].items():
-                self.logger.debug("----Processing budget \"{}\" (and path: \"{}\")".format(b, path))
-                # Using folder of (converted) data here
-                try:
-                    cr = ConfiguratorRun.from_folder(path,
-                                                     ta_exec_dir,
-                                                     self.analyzing_options,
-                                                     file_format=self.file_format,
-                                                     validation_format=self.validation_format,
-                                                     budget=b,
-                                                     output_dir = self.output_dir)
-                except Exception as err:
-                    self.logger.warning("Folder %s could with ta_exec_dir %s not be loaded, failed with error message: %s",
-                                        f, ta_exec_dir, err)
-                    self.logger.exception(err)
-                    continue
-                self.pRun2budget[f][b] = cr
-                self.runs_list.append(cr)
-
-        self.folders.append(None)
-        self.logger.debug("folder2budgets: " + str(self.folder2budgets))
-        self.logger.debug("pRun2budget: " + str(self.pRun2budget))
-
-        self.scenario = self.runs_list[0].scenario
-
-        self.autopytorch = autopytorch
-        self.tensorboard_results = OrderedDict()  # maps configurations to tensorboard-event-fils
-
-        if not self.get_all_runs():
-            raise ValueError("None of the specified folders could be loaded.")
-=======
         input_data = {f : {} for f in self.folders}
-        if self.file_format == 'BOHB':
-            self.logger.debug("Converting %d BOHB folders to SMAC-format", len(folders))
-            hpbandster2smac = HpBandSter2SMAC()
-            result = hpbandster2smac.convert(self.folders, self.output_dir)
-            input_data = result
-        elif self.file_format == 'CSV':
-            self.logger.debug("Check whether CSV-data needs to be split up (only if budgets are used)")
-            csv2smac = CSV2SMAC()
-            result = csv2smac.convert(self.folders, self.ta_exec_dirs, self.output_dir)
-            input_data = result
+        converters = {'BOHB' : HpBandSter2SMAC,
+                      'CSV'  : CSV2SMAC,
+                      'APT'  : APT2SMAC,
+                      }
+        if self.file_format in converters:
+            self.logger.debug("Converting %d %s folders to SMAC-format", len(folders), self.file_format)
+            converter = converters[self.file_format]()
+            input_data = converter.convert(self.folders,
+                                          ta_exec_dirs=self.ta_exec_dirs,
+                                          output_dir=self.output_dir,
+                                          )
+            # Also setting ta_exec_dirs to cwd, since we are now using the converted paths...
             self.ta_exec_dirs = ['.' for _ in range(len(self.folders))]
 
         ################################################################################################################
@@ -208,8 +153,6 @@
             self.data[f] = cr
         self.scenario = list(self.data.values())[0].scenario
 
->>>>>>> 2e9d4533
-
     def get_tensorboard_result(self, configuration):
         """ Generate (if necessary) an autopytorch-tensorboard-log of a refitting """
         #if configuration in self.tensorboard_results:
@@ -221,16 +164,8 @@
         """ Return highest budget for given folder. """
         return self.data[key]
 
-<<<<<<< HEAD
-    def get_bohb_results(self):
-        if self.file_format == "BOHB" or self.file_format == "APT":
-            return list(self.folder2result.values())
-        else:
-            return None
-=======
     def get_run(self, folder, budget):
         return self._reduce_cr_to_budget(self.data[folder], [budget])
->>>>>>> 2e9d4533
 
     def get_all_runs(self):
         return list(self.data.values())
@@ -247,11 +182,7 @@
             budgets.update(cr.get_budgets())
         budgets = sorted([b for b in budgets if b is not None])
         self.logger.debug("Budgets: " + str(budgets))
-<<<<<<< HEAD
-        return budgets
-=======
         return budgets if len(budgets) > 0 else None
->>>>>>> 2e9d4533
 
     def get_runs_for_budget(self, target_b):
         runs = [self._reduce_cr_to_budget(cr, [target_b]) for cr in self.get_all_runs()]
