import logging

from smac.facade.smac_facade import SMAC
from smac.optimizer.objective import average_cost
from smac.runhistory.runhistory import RunHistory, DataOrigin

from cave.reader.smac3_reader import SMAC3Reader
from cave.reader.smac2_reader import SMAC2Reader
from cave.reader.csv_reader import CSVReader


class ConfiguratorRun(SMAC):
    """
    ConfiguratorRuns load and maintain information about individual configurator
    runs. There are three supported formats: SMAC3, SMAC2 and CSV
    This class is responsible for providing a scenario, a runhistory and a
    trajectory and handling original/validated data appropriately.
    """
    def __init__(self,
                 folder: str,
                 ta_exec_dir: str,
                 file_format: str='SMAC3',
                 validation_format: str='NONE'):
        """Initialize scenario, runhistory and incumbent from folder, execute
        init-method of SMAC facade (so you could simply use SMAC-instances instead)

        Parameters
        ----------
        folder: string
            output-dir of this run
        ta_exec_dir: string
            if the execution directory for the SMAC-run differs from the cwd,
            there might be problems loading instance-, feature- or PCS-files
            in the scenario-object. since instance- and PCS-files are necessary,
            specify the path to the execution-dir of SMAC here
        file_format: string
            from [SMAC2, SMAC3, CSV]
        validation_format: string
            from [SMAC2, SMAC3, CSV, NONE], in which format to look for validated data
        """
        self.logger = logging.getLogger("cave.ConfiguratorRun.{}".format(folder))
        self.folder = folder
        self.ta_exec_dir = ta_exec_dir
        self.logger.debug("Loading from \'%s\' with ta_exec_dir \'%s\'.",
                          folder, ta_exec_dir)
        if validation_format == 'NONE':
            validation_format = None

        def get_reader(name):
            if name == 'SMAC3':
                return SMAC3Reader(folder, ta_exec_dir)
            elif name == 'SMAC2':
                return SMAC2Reader(folder, ta_exec_dir)
            elif name == 'CSV':
                return CSVReader(folder, ta_exec_dir)
            else:
                raise ValueError("%s not supported as file-format" % name)
        self.reader = get_reader(file_format)

        self.scen = self.reader.get_scenario()
        self.original_runhistory = self.reader.get_runhistory(self.scen.cs)
        self.validated_runhistory = None
        if validation_format:
            self.logger.debug('Using format %s for validation', validation_format)
            reader = get_reader(validation_format)
            reader.scen = self.scen
            self.validated_runhistory = reader.get_validated_runhistory(self.scen.cs)
        self.traj = self.reader.get_trajectory(cs=self.scen.cs)
        self.default = self.scen.cs.get_default_configuration()
        self.incumbent = self.traj[-1]['incumbent']
        self.train_inst = self.scen.train_insts
        self.test_inst = self.scen.test_insts
        self._check_rh_for_inc_and_def(self.original_runhistory, 'original runhistory')

        # Check validated runhistory for completeness
<<<<<<< HEAD
        if (self.validated_runhistory and self._check_rh_for_inc_and_def(self.validated_runhistory)):
=======
        if self.validated_runhistory:
            self._check_rh_for_inc_and_def(self.validated_runhistory, 'validated runhistory')
>>>>>>> 41d8eab3
            self.logger.info("Found validated runhistory for \"%s\" and using "
                             "it for evaluation. #configs in validated rh: %d",
                             self.folder, len(self.validated_runhistory.config_ids))
        elif self.validated_runhistory:
            self.logger.warning("Found validated runhistory, but it's not "
                                "evaluated for default and incumbent, so "
                                "it's disregarded.")
            self.validated_runhistory = False

        self.combined_runhistory = RunHistory(average_cost)
        self.combined_runhistory.update(self.original_runhistory,
                                        origin=DataOrigin.INTERNAL)
        if self.validated_runhistory:
            self.combined_runhistory.update(self.validated_runhistory,
                                            origin=DataOrigin.EXTERNAL_SAME_INSTANCES)

        # Initialize SMAC-object
        super().__init__(scenario=self.scen, runhistory=self.combined_runhistory)  # restore_incumbent=incumbent)
        # TODO use restore, delete next line
        self.solver.incumbent = self.incumbent

    def get_incumbent(self):
        return self.solver.incumbent

    def _check_rh_for_inc_and_def(self, rh, name=''):
        """
        Check if default and incumbent are evaluated on all instances in this rh

        Parameters
        ----------
        rh: RunHistory
            runhistory to be checked
        name: str
            name for logging-purposes

        Returns
        -------
        return_value: bool
            False if either inc or def was not evaluated on all
            train/test-instances
        """
        return_value = True
        for c_name, c in [("default", self.default), ("inc", self.incumbent)]:
            runs = rh.get_runs_for_config(c)
            evaluated = set([inst for inst, seed in runs])
            for i_name, i in [("train", self.train_inst),
                              ("test", self.test_inst)]:
                not_evaluated = set(i) - evaluated
                if len(not_evaluated) > 0:
                    self.logger.debug("RunHistory %s only evaluated on %d/%d %s-insts "
                                      "for %s in folder %s",
                                      name, len(i) - len(not_evaluated), len(i),
                                      i_name, c_name, self.folder)
                    return_value = False
        return return_value<|MERGE_RESOLUTION|>--- conflicted
+++ resolved
@@ -73,12 +73,8 @@
         self._check_rh_for_inc_and_def(self.original_runhistory, 'original runhistory')
 
         # Check validated runhistory for completeness
-<<<<<<< HEAD
-        if (self.validated_runhistory and self._check_rh_for_inc_and_def(self.validated_runhistory)):
-=======
         if self.validated_runhistory:
             self._check_rh_for_inc_and_def(self.validated_runhistory, 'validated runhistory')
->>>>>>> 41d8eab3
             self.logger.info("Found validated runhistory for \"%s\" and using "
                              "it for evaluation. #configs in validated rh: %d",
                              self.folder, len(self.validated_runhistory.config_ids))
